--- conflicted
+++ resolved
@@ -1,6 +1,5 @@
 ## Javascript implementation of Beebrain and an Interactive Road Editor
 
-<<<<<<< HEAD
 This repository includes Javascript packages implementing Beebrain
 functionality and an interactive editor for Beeminder roads. The same
 functionality can be used both on the client and on a node server
@@ -44,21 +43,4 @@
 - For development, the following fonts seem to be good options:
   Hack: https://github.com/source-foundry/Hack
   OfficeCodePro: https://github.com/nathco/Office-Code-Pro
-  Font rendering: https://wiki.manjaro.org/index.php?title=Improve_Font_Rendering
-=======
-This is a Javascript package that implements Beebrain functionality,
-in addition to an interactive editor for Beeminder roads. The same
-library (ideally) will be usable both on the client and server sides
-for graph generation. The interactive editing is only available on the
-browser client side. 
-
-## Dev environment notes
-
-Uluc recommends Indium for Emacs.
-
-Uluc runs chromium with the following for local debugging:
-
-`chromium-browser --allow-file-access-from-files --disable-web-security --user-data-dir=~/user-data --remote-debugging-port=9222&`
-
-Allows scripts to open local files etc.
->>>>>>> 519865be
+  Font rendering: https://wiki.manjaro.org/index.php?title=Improve_Font_Rendering