[glitch update1012]

## CHANGELOG

* 2017.07.17 fixed retroratcheting with fixed slopes
* 2017.07.17 informative table display for duplicate road segments
* 2017.07.17 implemented table update on drag and fixed x axis tick mark issues
* 2017.07.17 implemented road matrix generation (auto eliminates duplicates)
* 2017.07.16 implemented aura generation and drawing
* 2017.07.15 implemented shn and changed all text generation to shn()
* 2017.07.15 streamlined loading to prevent unnecessary refreshes
* 2017.07.15 optimized datapoint, old road and guidelines display when zoomed in
* 2017.07.15 Option to display only the latest 100 days (configurable) of data
* 2017.07.15 moving average, fixed tini/vini, tfin/vfin issues
* 2017.07.14 Default zoom consistent with beebrain, fixes for multiple graphs
* 2017.07.13 Support for loading goals from the API
* 2017.07.13 Noisy width, guidelines, plotall support
* 2017.07.12 Better support for multiple graphs on the same page
* 2017.07.11 Normal graph generation, steppy lines
* 2017.07.01 Fixed date picker placement oddities with a ghost element
* 2017.07.01 Works on mobile, long press to add knots, larger components
* 2017.06.30 onRoadChange callback
* 2017.06.30 Externalized undo/redo button and keyboard handling
* 2017.06.30 Option to show/hide context graph
* 2017.06.30 y axis label and auto graph resizing to fit y axis text
* 2017.06.30 Rate units are now supported on the table
* 2017.06.29 Auto limit maximum graph range to 1 year (or maxFutureDays) into the future
* 2017.06.28 Insta-derail indicator and colored datapoints
* 2017.06.28 Option for adding a fixed table height and autoscroll feature
* 2017.06.28 Draggable road segments and slope text box while editing
* 2017.06.28 Refactored code to implement bmndr as a module
* 2017.06.25 Smart/automatic selection of y range for zoom. Manual zoom on x
* 2017.06.25 Zoom in/out buttons on graph, located based on yaw
* 2017.06.25 Finished context/focus graphs and brush zooming
* 2017.06.21 Dots can be dragged beyond limits now
* 2017.06.21 Ctrl-click on roads, knots and points invokes editing
* 2017.06.21 Double click adds a new dot on the line
* 2017.06.21 Added yellow bullseye to the end of the original road
* 2017.06.21 Added Ctrl-z and Ctrl-y support at the page level
* 2017.06.21 Changed internal representations to UTC and fixed Pikaday date shift
* 2017.05.31 Reverse table order, yellow brick halfplane, datapoints, vertical segments and support for reading beebrain JSON.
* 2017.05.29 Road table with selection of inferred element, date picker, node insertion/deletion and more.
* 2017.05.25 Akrasia horizon and Undo and Pink Zone, etc etc
* 2017.05.23 Updated this with the latest from http://user.ceng.metu.edu.tr/~saranli/road/roadeditor.html
* 2016.12.14 This now lives at road.gomix.me
* 2016.07.21 Added test beebrain data files for Jana
* 2016.07.10 Andy undoes overzealous refactoring that broke it in Safari
* 2016.07.08 Dreev refactors the code a bit
* 2016.07.07 Dreev moves it to Glitch (then known as HyperDev)
* 2016.04.24 Uluc shows off http://www.ceng.metu.edu.tr/~saranli/road/vertical.html

## Pre-deployment UI decisions

Prioritized To-Do list for the editor/client-side graphs

- Show the rate units somewhere
- Table headers and the first row should always be visible
- Last (goal) row should always be visible or somehow highlighted
- "Schedule a break" functionality (options: insert or overwrite)
- Exes and pencils like in old.beeminder.com for the road rows with auto-ungray (also probably exes for deleting road rows. or maybe '+' and '-' for that?)
- Selector for multiple overlapping node deletion buttons.
- don't draw the actual YBR left of tini. we do want to be able to scroll left of tini and add new knots and make tini be earlier. just show the actual YBR starting at tini. it's also possible to have datapoints to the left of tini, which is fine.
- day of week for "today" should account for the beeminder deadline. for example, if it's friday night at 8pm and i've done my pushups that we due at 7pm then from beeminder's point of view it's now saturday and it's an eep day again because saturday's pushups are due in less than 24 hours. this seems counterintuitive to call it saturday when it's clearly friday but it turns out to be a can of worms to do anything other than treat the beeminder deadline as the end-of-day.
- Test out how svg and png generation would work on a node.js server with jsdom?
- Implement a smoother editing mechanism for roads with lots of breaks.
- True *retro*ratchet when you originally made your rate way too conservative and want the road to match your data
- Inverse of autoscroll so you know what part of the graph you're editing when you edit road matrix rows
- Try out ways to "freeze" selection of roads, knots and dots to preserve highlighting of corresponding table entries.
<<<<<<< HEAD
- Mini-editor for goal creation
- Replace table checkmarks with proper icons and implement auto-enable on click.
=======
>>>>>>> c4eb5e58
- Bug: when you drag a knot and it bumps into another knot it loses the slope it was supposed to be keeping fixed

Quibbly issues to try to make the overall graph aesthetics match or exceed Matplotlib:

1. DONE: show flatlined triangle datapoint on top of other points
2. DONE: watermarks quibble. try making the vertical gridlines display on top of the watermarks like matplotlib does it? and a bit bigger puffier font might help too.
2.2. DONE (as much as I could) more on watermarks: i think the graph canvas should be divided into 4 quadrants and the watermarks should take up as much as possible of their designated quadrant as possible
3. (Not sure if it's worth the effort) frame around the graph with tickmarks only pointing inward?
4. (Kind of tough) lower priority since the blue/green aura isn't turned on for most graphs but i really like how in matplotlib it's green where it overlaps the YBR (cuz yellow and blue make green)
5. (Seems to be a Chrome issue) example of svg with artifacts (only appears in chrome; firefox and safari display it fine): http://road.glitch.me/svg-with-artifacts.svg 

General
1. Should we allow adding duplicate road knots (helps with subsequent editing, so probably yes) [yes]
2. should the getRoad() function automatically eliminate duplicate knots (probably yes) [yes?]

Graph related questions

3. Whether to display all datapoints by default or only the last n days to help speed up graph visualization and editing [all unless things get too laggy, but even then it's only an issue for veterans who are forgiving/tolerant]
4. Should the context graph be enabled by default [show it only if N months of data, N=3 or 12]
5. Should the context graph show a rectangle with the current y axis zoom [no]
6. Should the first road knot (tini/vini) be editable? [yes?]
7. Default Zoom and Zoom All buttons. Are both needed? Better names? [either rename “default zoom” to “reset zoom” and ditch “zoom all” (hitting minus a bunch of times does that) or even ditch both]
7.1. Should we keep/ditch zoom by scroll? [ditch?]

Features related to the road table:

8. Should the table be displayed in reverse by default? [no?]
9. Should there be an option to reverse the table? [no?]
10. Should auto table scroll enabled by default? [yes?]
11. Should there be an option to toggle auto scroll? [no?]
12. Should table update on drag be enabled by default (disabling it helps with speed)? [yes?]
13. Should there be an option to toggle table update on drag? [no]

### To-Do List

1. Issue: When editing table entries, which one of the remaining two parameters should be updated? How should precision issues be handled particularly since dates are quantizied to days? This is in fact, what "fix ---" choices are determining quite nicely in my opinion. My preference: When editing values and slopes, keep the date fixed, when editing dates, keep the slope or value fixed based on the "fix slopes" option. This makes much more sense from a road adjustment point of view. It is also compatible with visual graph editing. Alternatively, we could have an option for each road segment indicating which two the user is interested in keeping, which would make all these choices inter-mixable based on the user's preference but that might be too complex. Perhaps the graph should keep the two "fix" options, and the table should allow choosing which two are editable?
*Dreev: I'd love for this to work at least as well as the basic original road dial under the graph on http://old.beeminder.com -- where you could pick which one-of-three was inferred from the other two but also you could click on the grayed-out inferred field and it would magically un-gray itself and pick one of the other fields to be inferred.*

1. omg i'm a genius: forget these "keep slopes/intervals fixed" checkboxes, which i'm finding super unintuitive for some reason, and instead drag either the nodes (it would let you drag either vertically or horizontally, but just one or the other) or the edges. i think that makes it super intuitive that if you don't want to mess up the slopes then you drag the segment itself. the vertical lines can be just for display, not clickable<br>
*Uluc: I don't quite agree with this. There is utility in being able to move a "knot" (as I call them) without changing the slope of the preceding segment. Also, if I start dragging a road segment itself, there is ambiguity as to whether I will modify the dates or values associated with either the previous or the next knot. I quite like the current set of possibilities and I think feedback from actual use cases and as many active users as possible would be needed to make a good decision here.*

1. We have https://expost.padm.us/dial from years ago, may or may not still be anything of value there

1. Use `asof` instead of the latest datapoint for today

### Kenn and Danny discussing extensions to the road data structure

Kenn aka @kenoubi suggests that we think of the road matrix as a piecewise linear function -- a list of road segments stored as (timestamp, endvalue) pairs -- where each segment stores additional fields about the user's intent.
Right now we have the equivalent of that where the intents we can store are the following (`t`, `v`, and `r` are the end date, end value, and rate for a road segment):

1. User cares about `t` and `v` and wants `r` inferred (e.g., "hit 70kg by xmas")
2. User cares about `t` and `r` and wants `v` inferred (e.g., "lose 1kg/week till xmas")
3. User cares about `v` and `r` and wants `t` inferred (e.g., "lose 1kg/week till 70kg")

Questions:

* a) Might it be better to store which specific field -- `t`, `v`, or `r` -- the user *does* care about instead of which of the 3 they don't?
* b) If so, can we add the possibility that what the user cares about is not the absolute end value of a segment, `v`, but the delta from the previous `v`?
* c) Can/should we store a user-specified comment for each segment like "All-you-can-eat-buffet-hopping vacation" for an upward-sloping section of a weight loss goal?

#### ROAD MATRIX REFACTOR PROPOSAL

0. columns are `t`, `v`, `infer` (`infer` indicates which of t/v/r would be null in existing data structure)
1. no separate tini/vini fields — that’s just the first row of the road matrix
2. same for tfin/vfin/rfin — that’s the last row
(any code that wants *ini/*fin can cache them for convenience)
3. no rates stored. that’s confusing with runits, for one thing. and if you want a row’s rate that’s just `(v-v_prev)/(t-t_prev)`

For later:

* A column for `comment` if it’s worth having an interface for annotations like “all-you-can-eat-buffet-hopping vacation” for an upward-sloping section of a weight loss goal
* Way to indicate gaps in the road, which will be a much better way to handle breaks.

### DONE ITEMS

1. DONE: Checking road compliance with the pink region
1. DONE: Show the road matrix and have it update in real time as you drag things around
1. DONE: A way to add and remove segments
1. DONE: Some other way to drag road segments around, conducive to the common use cases of scheduling breaks, ratcheting, etc?
1. DONE: write functions to convert unixtime<->daystamps

1. DONE: drop the scroll-wheel zoom in favor of the style where you draw a box to zoom and a single button to zoom all the way back out
DONE: (uluc: I thought about that as well. Also, having a separate axis for the time range where you can select a date range would be useful.
We can work on those once the feature gets integrated, I think.)

1. DONE (but double clicking now selects the table entry for editing): drop the double-clicking to edit. instead highlight in the matrix whatever segment you click on or drag on on the graph. then it’s easy to always use the matrix to edit values directly

1. DONE: then double-clicking can be strictly for adding nodes

1. DONE (also implemented redo): minimizing UI elements is nice. maybe we can ditch "reset edits" now that you can hit "undo" until it's grayed out. (er, tiny feature request: gray out the undo button when you reach the end of the undo stack)

1. DONE: i think there should be a way to zoom all the way out to see both past and future

1. DONE: it should be possible to edit the start date/val from the road matrix

1. DONE: date picker or at least allow manual editing of dates

1. DONE: there will be huge value in also seeing the datapoints on this graph. you usually need to know what you've done so far to decide how to pick slopes.

1. DONE: tentative idea: two zoom buttons: "default zoom" (what the current zoom-to-fit does) and "zoom out" (which zooms out to fit everything, past and future)

1. DONE: alt idea: small plus and minus for zooming like google maps which everyone knows and so minimizes UI clutter since we don't even need the word "zoom" in that case

1. DONE: the date picker is off by one from the date field in western time zones. <https://github.com/dbushell/Pikaday/issues/138#issuecomment-84253903>

1. DONE: Tiny feature request: visually indicate the good side of the road by shading the whole thing yellow. Also helps pave the way for yellow brick halfplane (YBHP).

1. DONE: The final knot should be visually distinct, like a bull's eye perhaps, or just don't show the YBR beyond that point.

1. DONE: Bug: Akrasia horizon should be shown on top of yellow shading for good side of the road

1. DONE: Bee: keeping the current x-axis zoom seems good, but i guess i sort of expected the y-axis zoom to update. 

1. DONE: Dreev: let's call the zoom-out button good enough for now. bee hadn't noticed that initially. <|MERGE_RESOLUTION|>--- conflicted
+++ resolved
@@ -66,11 +66,8 @@
 - True *retro*ratchet when you originally made your rate way too conservative and want the road to match your data
 - Inverse of autoscroll so you know what part of the graph you're editing when you edit road matrix rows
 - Try out ways to "freeze" selection of roads, knots and dots to preserve highlighting of corresponding table entries.
-<<<<<<< HEAD
 - Mini-editor for goal creation
 - Replace table checkmarks with proper icons and implement auto-enable on click.
-=======
->>>>>>> c4eb5e58
 - Bug: when you drag a knot and it bumps into another knot it loses the slope it was supposed to be keeping fixed
 
 Quibbly issues to try to make the overall graph aesthetics match or exceed Matplotlib:
