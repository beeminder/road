<<<<<<< HEAD
[testing a change from dreev's local dev env pushed straight to glitch]

## CHANGELOG

* 2017.10.13 implemented commit to (road dial) interface for slope
=======

## CHANGELOG

* 2017.10.13 implemented commit to interface for slope
>>>>>>> bb6ba414
* 2017.10.13 fixed incorrect x axis dates and timezone issue with breaks
* 2017.10.13 fixed incorrect offset when adding new knots
* 2017.10.13 implemented break scheduling functionality
* 2017.10.13 fixed collapsing segments while dragging knots
* 2017.07.17 fixed retroratcheting with fixed slopes
* 2017.07.17 informative table display for duplicate road segments
* 2017.07.17 implemented table update on drag and fixed x axis tick mark issues
* 2017.07.17 implemented road matrix generation (auto eliminates duplicates)
* 2017.07.16 implemented aura generation and drawing
* 2017.07.15 implemented shn and changed all text generation to shn()
* 2017.07.15 streamlined loading to prevent unnecessary refreshes
* 2017.07.15 optimized datapoint, old road and guidelines display when zoomed in
* 2017.07.15 Option to display only the latest 100 days (configurable) of data
* 2017.07.15 moving average, fixed tini/vini, tfin/vfin issues
* 2017.07.14 Default zoom consistent with beebrain, fixes for multiple graphs
* 2017.07.13 Support for loading goals from the API
* 2017.07.13 Noisy width, guidelines, plotall support
* 2017.07.12 Better support for multiple graphs on the same page
* 2017.07.11 Normal graph generation, steppy lines
* 2017.07.01 Fixed date picker placement oddities with a ghost element
* 2017.07.01 Works on mobile, long press to add knots, larger components
* 2017.06.30 onRoadChange callback
* 2017.06.30 Externalized undo/redo button and keyboard handling
* 2017.06.30 Option to show/hide context graph
* 2017.06.30 y axis label and auto graph resizing to fit y axis text
* 2017.06.30 Rate units are now supported on the table
* 2017.06.29 Auto limit maximum graph range to 1 year (or maxFutureDays) into the future
* 2017.06.28 Insta-derail indicator and colored datapoints
* 2017.06.28 Option for adding a fixed table height and autoscroll feature
* 2017.06.28 Draggable road segments and slope text box while editing
* 2017.06.28 Refactored code to implement bmndr as a module
* 2017.06.25 Smart/automatic selection of y range for zoom. Manual zoom on x
* 2017.06.25 Zoom in/out buttons on graph, located based on yaw
* 2017.06.25 Finished context/focus graphs and brush zooming
* 2017.06.21 Dots can be dragged beyond limits now
* 2017.06.21 Ctrl-click on roads, knots and points invokes editing
* 2017.06.21 Double click adds a new dot on the line
* 2017.06.21 Added yellow bullseye to the end of the original road
* 2017.06.21 Added Ctrl-z and Ctrl-y support at the page level
* 2017.06.21 Changed internal representations to UTC and fixed Pikaday date shift
* 2017.05.31 Reverse table order, yellow brick halfplane, datapoints, vertical segments and support for reading beebrain JSON.
* 2017.05.29 Road table with selection of inferred element, date picker, node insertion/deletion and more.
* 2017.05.25 Akrasia horizon and Undo and Pink Zone, etc etc
* 2017.05.23 Updated this with the latest from http://user.ceng.metu.edu.tr/~saranli/road/roadeditor.html
* 2016.12.14 This now lives at road.gomix.me
* 2016.07.21 Added test beebrain data files for Jana
* 2016.07.10 Andy undoes overzealous refactoring that broke it in Safari
* 2016.07.08 Dreev refactors the code a bit
* 2016.07.07 Dreev moves it to Glitch (then known as HyperDev)
* 2016.04.24 Uluc shows off http://www.ceng.metu.edu.tr/~saranli/road/vertical.html

## Pre-deployment UI decisions

Prioritized To-Do list for the editor/client-side graphs

- Table headers and the first row should always be visible
- Last (goal) row should always be visible or somehow highlighted
- Exes and pencils like in old.beeminder.com for the road rows with auto-ungray (also probably exes for deleting road rows. or maybe '+' and '-' for that?)
- Selector for multiple overlapping node deletion buttons.
- don't draw the actual YBR left of tini. we do want to be able to scroll left of tini and add new knots and make tini be earlier. just show the actual YBR starting at tini. it's also possible to have datapoints to the left of tini, which is fine.
- day of week for "today" should account for the beeminder deadline. for example, if it's friday night at 8pm and i've done my pushups that we due at 7pm then from beeminder's point of view it's now saturday and it's an eep day again because saturday's pushups are due in less than 24 hours. this seems counterintuitive to call it saturday when it's clearly friday but it turns out to be a can of worms to do anything other than treat the beeminder deadline as the end-of-day.
- Test out how svg and png generation would work on a node.js server with jsdom?
- Implement a smoother editing mechanism for roads with lots of breaks.
- True *retro*ratchet when you originally made your rate way too conservative and want the road to match your data
- Mini-editor for goal creation
- Replace table checkmarks with proper icons and implement auto-enable on click.

- DONE: "Schedule a break" functionality (options: insert or overwrite)
- FIXED: Bug: when you drag a knot and it bumps into another knot it loses the slope it was supposed to be keeping fixed
- DONE (Shown in the table header): Show the rate units somewhere
- DONE (Selection mechanism for knots, dots and roads) Try out ways to "freeze" selection of roads, knots and dots to preserve highlighting of corresponding table entries.
- DONE (handled through the selection interface) Inverse of autoscroll so you know what part of the graph you're editing when you edit road matrix rows

Quibbly issues to try to make the overall graph aesthetics match or exceed Matplotlib:

1. DONE: show flatlined triangle datapoint on top of other points
2. DONE: watermarks quibble. try making the vertical gridlines display on top of the watermarks like matplotlib does it? and a bit bigger puffier font might help too.
2.2. DONE (as much as I could) more on watermarks: i think the graph canvas should be divided into 4 quadrants and the watermarks should take up as much as possible of their designated quadrant as possible
3. (Not sure if it's worth the effort) frame around the graph with tickmarks only pointing inward?
4. (Kind of tough) lower priority since the blue/green aura isn't turned on for most graphs but i really like how in matplotlib it's green where it overlaps the YBR (cuz yellow and blue make green)
5. (Seems to be a Chrome issue) example of svg with artifacts (only appears in chrome; firefox and safari display it fine): http://road.glitch.me/svg-with-artifacts.svg 

General
1. Should we allow adding duplicate road knots (helps with subsequent editing, so probably yes) [yes]
2. should the getRoad() function automatically eliminate duplicate knots (probably yes) [yes?]

Graph related questions

3. Whether to display all datapoints by default or only the last n days to help speed up graph visualization and editing [all unless things get too laggy, but even then it's only an issue for veterans who are forgiving/tolerant]
4. Should the context graph be enabled by default [show it only if N months of data, N=3 or 12]
5. Should the context graph show a rectangle with the current y axis zoom [no]
6. Should the first road knot (tini/vini) be editable? [yes?]
7. Default Zoom and Zoom All buttons. Are both needed? Better names? [either rename “default zoom” to “reset zoom” and ditch “zoom all” (hitting minus a bunch of times does that) or even ditch both]
7.1. Should we keep/ditch zoom by scroll? [ditch?]

Features related to the road table:

8. Should the table be displayed in reverse by default? [no?]
9. Should there be an option to reverse the table? [no?]
10. Should auto table scroll enabled by default? [yes?]
11. Should there be an option to toggle auto scroll? [no?]
12. Should table update on drag be enabled by default (disabling it helps with speed)? [yes?]
13. Should there be an option to toggle table update on drag? [no]

### To-Do List

1. Issue: When editing table entries, which one of the remaining two parameters should be updated? How should precision issues be handled particularly since dates are quantizied to days? This is in fact, what "fix ---" choices are determining quite nicely in my opinion. My preference: When editing values and slopes, keep the date fixed, when editing dates, keep the slope or value fixed based on the "fix slopes" option. This makes much more sense from a road adjustment point of view. It is also compatible with visual graph editing. Alternatively, we could have an option for each road segment indicating which two the user is interested in keeping, which would make all these choices inter-mixable based on the user's preference but that might be too complex. Perhaps the graph should keep the two "fix" options, and the table should allow choosing which two are editable?
*Dreev: I'd love for this to work at least as well as the basic original road dial under the graph on http://old.beeminder.com -- where you could pick which one-of-three was inferred from the other two but also you could click on the grayed-out inferred field and it would magically un-gray itself and pick one of the other fields to be inferred.*

1. omg i'm a genius: forget these "keep slopes/intervals fixed" checkboxes, which i'm finding super unintuitive for some reason, and instead drag either the nodes (it would let you drag either vertically or horizontally, but just one or the other) or the edges. i think that makes it super intuitive that if you don't want to mess up the slopes then you drag the segment itself. the vertical lines can be just for display, not clickable<br>
*Uluc: I don't quite agree with this. There is utility in being able to move a "knot" (as I call them) without changing the slope of the preceding segment. Also, if I start dragging a road segment itself, there is ambiguity as to whether I will modify the dates or values associated with either the previous or the next knot. I quite like the current set of possibilities and I think feedback from actual use cases and as many active users as possible would be needed to make a good decision here.*

1. We have https://expost.eth.pad/dial from years ago, may or may not still be anything of value there

1. Use `asof` instead of the latest datapoint for today

### Kenn and Danny discussing extensions to the road data structure

Kenn aka @kenoubi suggests that we think of the road matrix as a piecewise linear function -- a list of road segments stored as (timestamp, endvalue) pairs -- where each segment stores additional fields about the user's intent.
Right now we have the equivalent of that where the intents we can store are the following (`t`, `v`, and `r` are the end date, end value, and rate for a road segment):

1. User cares about `t` and `v` and wants `r` inferred (e.g., "hit 70kg by xmas")
2. User cares about `t` and `r` and wants `v` inferred (e.g., "lose 1kg/week till xmas")
3. User cares about `v` and `r` and wants `t` inferred (e.g., "lose 1kg/week till 70kg")

Questions:

* a) Might it be better to store which specific field -- `t`, `v`, or `r` -- the user *does* care about instead of which of the 3 they don't?
* b) If so, can we add the possibility that what the user cares about is not the absolute end value of a segment, `v`, but the delta from the previous `v`?
* c) Can/should we store a user-specified comment for each segment like "All-you-can-eat-buffet-hopping vacation" for an upward-sloping section of a weight loss goal?

#### ROAD MATRIX REFACTOR PROPOSAL

0. columns are `t`, `v`, `infer` (`infer` indicates which of t/v/r would be null in existing data structure)
1. no separate tini/vini fields — that’s just the first row of the road matrix
2. same for tfin/vfin/rfin — that’s the last row
(any code that wants *ini/*fin can cache them for convenience)
3. no rates stored. that’s confusing with runits, for one thing. and if you want a row’s rate that’s just `(v-v_prev)/(t-t_prev)`

For later:

* A column for `comment` if it’s worth having an interface for annotations like “all-you-can-eat-buffet-hopping vacation” for an upward-sloping section of a weight loss goal
* Way to indicate gaps in the road, which will be a much better way to handle breaks.

### DONE ITEMS

1. DONE: Checking road compliance with the pink region
1. DONE: Show the road matrix and have it update in real time as you drag things around
1. DONE: A way to add and remove segments
1. DONE: Some other way to drag road segments around, conducive to the common use cases of scheduling breaks, ratcheting, etc?
1. DONE: write functions to convert unixtime<->daystamps

1. DONE: drop the scroll-wheel zoom in favor of the style where you draw a box to zoom and a single button to zoom all the way back out
DONE: (uluc: I thought about that as well. Also, having a separate axis for the time range where you can select a date range would be useful.
We can work on those once the feature gets integrated, I think.)

1. DONE (but double clicking now selects the table entry for editing): drop the double-clicking to edit. instead highlight in the matrix whatever segment you click on or drag on on the graph. then it’s easy to always use the matrix to edit values directly

1. DONE: then double-clicking can be strictly for adding nodes

1. DONE (also implemented redo): minimizing UI elements is nice. maybe we can ditch "reset edits" now that you can hit "undo" until it's grayed out. (er, tiny feature request: gray out the undo button when you reach the end of the undo stack)

1. DONE: i think there should be a way to zoom all the way out to see both past and future

1. DONE: it should be possible to edit the start date/val from the road matrix

1. DONE: date picker or at least allow manual editing of dates

1. DONE: there will be huge value in also seeing the datapoints on this graph. you usually need to know what you've done so far to decide how to pick slopes.

1. DONE: tentative idea: two zoom buttons: "default zoom" (what the current zoom-to-fit does) and "zoom out" (which zooms out to fit everything, past and future)

1. DONE: alt idea: small plus and minus for zooming like google maps which everyone knows and so minimizes UI clutter since we don't even need the word "zoom" in that case

1. DONE: the date picker is off by one from the date field in western time zones. <https://github.com/dbushell/Pikaday/issues/138#issuecomment-84253903>

1. DONE: Tiny feature request: visually indicate the good side of the road by shading the whole thing yellow. Also helps pave the way for yellow brick halfplane (YBHP).

1. DONE: The final knot should be visually distinct, like a bull's eye perhaps, or just don't show the YBR beyond that point.

1. DONE: Bug: Akrasia horizon should be shown on top of yellow shading for good side of the road

1. DONE: Bee: keeping the current x-axis zoom seems good, but i guess i sort of expected the y-axis zoom to update. 

1. DONE: Dreev: let's call the zoom-out button good enough for now. bee hadn't noticed that initially. <|MERGE_RESOLUTION|>--- conflicted
+++ resolved
@@ -1,15 +1,7 @@
-<<<<<<< HEAD
-[testing a change from dreev's local dev env pushed straight to glitch]
 
 ## CHANGELOG
 
 * 2017.10.13 implemented commit to (road dial) interface for slope
-=======
-
-## CHANGELOG
-
-* 2017.10.13 implemented commit to interface for slope
->>>>>>> bb6ba414
 * 2017.10.13 fixed incorrect x axis dates and timezone issue with breaks
 * 2017.10.13 fixed incorrect offset when adding new knots
 * 2017.10.13 implemented break scheduling functionality
