--- conflicted
+++ resolved
@@ -21,12 +21,7 @@
     "octicons": "^8.5.0",
     "request": "^2.88.2",
     "sequelize": "^6.3.5",
-<<<<<<< HEAD
-    "sqlite3": "^5.0.0",
-    "uuid": "^8.3.2"
-=======
     "sqlite3": "^5.0.1"
->>>>>>> 06619e19
   },
   "engines": {
     "node": "14"
