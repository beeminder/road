/**
 * Javascript implementation of graph generation and editing for
 * beebrain, provided as a UMD module. Provides a {@link bgraph}
 * class, which can be used to construct independent graph generating
 * objects each with their own internal state, possibly linked to
 * particular div elements on the DOM.<br/>

 * <br/>Copyright © 2017 Uluc Saranli
 @module bgraph
 @requires d3
 @requires moment
 @requires butil
 @requires broad
 @requires beebrain
 */
;((function (root, factory) {
  'use strict'
  if (typeof define === 'function' && define.amd) {
    // AMD. Register as an anonymous module.
    //console.log("bgraph: Using AMD module definition")
    define(['d3', 'moment', 'butil', 'broad', 'beebrain'], factory)
  } else if (typeof module === 'object' && module.exports) {
    // Node. Does not work with strict CommonJS, but
    // only CommonJS-like environments that support module.exports,
    // like Node.    
    //console.log("bgraph: Using CommonJS module.exports")
    module.exports = factory(require('d3'), require('./moment'), require('./butil'), 
                             require('./broad'), require('./beebrain'))
  } else {
    //console.log("bgraph: Using Browser globals")
    root.bgraph = factory(root.d3, root.moment, root.butil, root.broad, root.beebrain)
  }
})(this, function (d3, moment, bu, br, bb) {
  'use strict'

  // -------------------------------------------------------------
  // ------------------- FACTORY GLOBALS ---------------------
  /** Global counter to Generate unique IDs for multiple bgraph instances. */
  var
  gid = 1,

  /** Default settings */
  defaults = {
    /** Generates an empty graph and JSON */
    noGraph:      false,
    /** Binds the graph to a div element */
    divGraph:     null,
    /** Binds the road table to a div element */
    divTable:     null,    
    /** Binds the goal JSON output to a div element */
    divJSON:      null,    
    /** Size of the SVG element to hold the graph */
    svgSize:      { width: 700, height: 450 },
    /** Boundaries of the SVG group to hold the focus graph */
    focusRect:    { x:0, y:0, width:700, height: 370 },
    /** Initial padding within the focus graph. */
    focusPad:     { left:25, right:5, top:25, bottom:30 },
    /** Boundaries of the SVG group to hold the context graph */
    ctxRect:      { x:0, y:370, width:700, height: 80 },
    /** Initial padding within the context graph. */
    ctxPad:       { left:25, right:5, top:0, bottom:30 },
    /** Height of the road matrix table. Choose 0 for unspecified */
    tableHeight:  387,
    
    /** Visual parameters for the zoom in/out buttons. "factor" 
        indicates how much to zoom in/out per click. */
    zoomButton:   { size: 40, opacity: 0.6, factor: 1.5 },
    /** Size of the bullseye image in the focus and context graphs */ 
    bullsEye:     { size: 40, ctxsize: 20 },
    /** Visual parameters for draggable road dots */ 
    roadDot:      { size: 5, ctxsize: 3, border: 1.5, ctxborder: 1 },
    /** Visual parameters for draggable road knots and removal buttons */ 
    roadKnot:     { width: 3, rmbtnscale: 0.6 },
    /** Visual parameters for draggable road lines */ 
    roadLine:     { width: 3, ctxwidth: 2 },
    /** Visual parameters for fixed lines for the original road */ 
    oldRoadLine:  { width: 3, ctxwidth: 2, dash: 32, ctxdash: 16 },
    /** Visual parameters for data points (past, flatlined and hollow) */ 
    dataPoint:    { size: 5, fsize: 5, hsize: 2.5 }, 
    /** Visual parameters for the akrasia horizon */ 
    horizon:      { width: 2, ctxwidth: 1, dash: 8, ctxdash: 6, 
                    font: 10, ctxfont: 9 },
    /** Visual parameters for vertical line for asof */ 
    today:        { width: 2, ctxwidth: 1, font: 12, ctxfont: 9 },
    /** Visual parameters for watermarks */
    watermark:    { height:170, fntsize:150, color:"#000000" }, // was #f0f0f0
    guidelines:   { width:2, weekwidth:4 },
    /** Visual parameters for text boxes shown during dragging */ 
    textBox:      { margin: 3 },
    /** Visual parameters for odometer resets */ 
    odomReset:    { width: 0.5, dash: 8 },
    
    roadLineCol:  { valid: "black",    invalid:"#ca1212",  selected:"yellow" },
    roadDotCol:   { fixed: "darkgray", editable:"#c2c2c2", selected: "yellow" },
    roadKnotCol:  { dflt: "#c2c2c2", selected: "yellow",
                    rmbtn: "black", rmbtnsel: "red" },
    textBoxCol:   { bg: "#ffffff", stroke:"#d0d0d0" },
    roadTableCol: { bg:"#ffffff", bgHighlight: "#fffb55", 
                    text:"#000000", textDisabled: "#aaaaaa",
                    bgDisabled:"#f2f2f2"},
    dataPointCol: { future: "#909090", stroke: "lightgray" },
    halfPlaneCol: { fill: "#ffffe8" },
    pastBoxCol:   { fill: "#f8f8f8", opacity:0.5 },
    odomResetCol: { dflt: "#c2c2c2" }, 
    
    /** Strips the graph of all details except what is needed for svg
        output. */
    headless:        false,
    
    /** Enables zooming by scrollwheel. When disabled, only the
        context graph and the zoom buttons will allow zooming. */
    scrollZoom:        true,
    
    /** Enables zooming with buttons.*/
    buttonZoom:        true,
    
    /** Enables the road editor. When disabled, the generated graph
        mirrors beebrain output as closely as possible. */
    roadEditor:        false,
    
    /** Enables the display of the context graph within the SVG */
    showContext:       false,
    
    /** Enables showing a dashed rectange in the context graph
        visualizing the current graph limits on the y-axis */
    showFocusRect:     false,
    
    /** Enables displaying datapoints on the graph */ 
    showData:          true,
    
    /** When datapoint display is enabled, indicates the number of
        days before asof to show data for. This can be used to speed up
        display refresh for large goals. Choose -1 to display all
        datapoints. */ 
    maxDataDays:   -1, // Choose -1 to show all points
    
    /** Indicates how many days beyond asof should be included in the
        fully zoomed out graph. This is useful for when the goal date is
        too far beyond asof, making the context graph somewhat useless in
        terms of its interface utility. */
    maxFutureDays: 365,
    
    /** Indicates whether slopes for segments beyond the currently
        dragged element should be kept constant during editing. */
    keepSlopes:        true,
    
    /** Indicates whether intervals between the knots for segments
        beyond the currently dragged element should be kept constant
        during editing. */
    keepIntervals:     false,
    
    /** Indicates whether the road matrix table should be shown with
        the earliest rows first (normal) or most recent rows first
        (reversed). */ 
    reverseTable:      false,
    
    /** Indicates whether the auto-scrolling feature for the road
        matrix table should be enabled such that when the mouse moves
        over knots, dots or road elements, the corresponding table row is
        scrolled to be visible in the table. This is particularly useful
        when tableHeight is explicitly specified and is nonzero. */ 
    tableAutoScroll:   true,
    
    /** Chooses whether the road matrix table should be dynamically
        updated during the dragging of road knots, dots and
        segments. Enabling this may induce some lagginess, particularly
        on Firefox due to more components being updated during
        dragging */
    tableUpdateOnDrag: false,
    
    /** Chooses whether the road matrix table should include checkboxes 
        for choosing the field to be automatically computed. */
    tableCheckboxes: false,
    
    /** Callback function that gets invoked when the road is edited by
        the user. Various interface functions can then be used to
        retrieve the new road state. This is also useful to update the
        state of undo/redo and submit buttons based on how many edits
        have been done on the original road. */
    onRoadChange: null,

    /** Callback function that gets invoked when an error is encountered 
        in loading, processing, drawing or editing the road. */
    onError: null
  },

  /** This object defines default options for mobile browsers, where
   larger dots, knots and roads are necessary to make editing through
   dragging feasible. */
  mobiledefaults = {
    svgSize:      { width: 700, height: 530 },
    focusRect:    { x:0, y:0, width:700, height: 400 },
    focusPad:     { left:25, right:10, top:35, bottom:30 },
    ctxRect:  { x:0, y:400, width:700, height: 80 },
    ctxPad:   { left:25, right:10, top:0, bottom:30 },
    tableHeight:  540, // Choose 0 for unspecified

    zoomButton:   { size: 50, opacity: 0.7, factor: 1.5 },
    bullsEye:     { size: 40, ctxsize: 20 },
    roadDot:      { size: 10, ctxsize: 4, border: 1.5, ctxborder: 1 },
    roadKnot:     { width: 7, rmbtnscale: 0.9 },
    roadLine:     { width: 7, ctxwidth: 2 },
    oldRoadLine:  { width: 3, ctxwidth: 1, dash: 32, ctxdash: 16  },
    dataPoint:    { size: 4, fsize: 6 }, 
    horizon:      { width: 2, ctxwidth: 1, dash: 8, ctxdash: 8, 
                    font: 14, ctxfont: 10 },
    today:        { width: 2, ctxwidth: 1, font: 16, ctxfont: 10 },
    watermark:    { height:150, fntsize:100, color:"#000000" }, // was #f0f0f0
    guidelines:   { width:2, weekwidth:4 },
    textBox:      { margin: 3 }
  },
  
  /** Style text embedded in the SVG object for proper saving of the SVG */
  SVGStyle = 
    ".svg{shape-rendering:crispEdges}" 
  + ".axis path,.axis line{fill:none;stroke:black;shape-rendering:crispEdges}"
  + ".axis .minor line{stroke:#777;stroke-dasharray:0,2,4,3}"
  + ".grid line"
  + "{fill:none;stroke:#dddddd;stroke-width:1px;shape-rendering:crispEdges}"
  + ".aura{fill-opacity:0.3;stroke-opacity:0.3;}"
  + ".aurapast{fill-opacity:0.15;stroke-opacity:0.3}"
  + ".grid .minor line{stroke:none}"
  + ".axis text{font-family:sans-serif;font-size:11px}"
  + ".axislabel{font-family:sans-serif;font-size:11px;text-anchor:middle}"
  + "circle.dots{stroke:black}"
  + "line.roads{stroke:black}"
  + ".pasttext,.ctxtodaytext,.ctxhortext,.horizontext,.hashtag"
  + "{text-anchor:middle;font-family:sans-serif}"
<<<<<<< HEAD
  + ".waterbuf,.waterbux{stroke:#eeeeee;stroke-width:1;text-anchor:middle;font-family:Dejavu Sans,sans-serif; fill-opacity:0.5;}"
=======
  + ".waterbuf,.waterbux{opacity:0.05882353;" //stroke:#dddddd;stroke-width:1;"
  + "text-anchor:middle;font-family:Dejavu Sans,sans-serif}"
>>>>>>> 599f2cb6
  + ".loading{text-anchor:middle;font-family:Dejavu Sans,sans-serif}"
  + ".zoomarea{fill:none}"
  + "circle.ap{stroke:none}"
  + "circle.rd{stroke:none}"
  + "circle.std{stroke:none}"
  + "circle.dp{stroke:rgb(0,0,0)}"
  + ".overlay .textbox{fill:#ffffcc;fill-opacity:0.5;stroke:black;"
  + "stroke-width:1;pointer-events:none;rx:5;ry:5}",

  /** Fraction of plot range that the axes extend beyond */
  PRAF  = .015,

  /** paths for various PNG images used within the SVG */
  PNG = { beye:  "https://s3.amazonaws.com/bmndr/road/bullseye.png", 
          beyey: "https://s3.amazonaws.com/bmndr/road/bullseye_prev.png",

          // these versions are very light gray and not currently used:
          //skl:   "https://s3.amazonaws.com/bmndr/road/jollyroger.png",
          //inf:   "https://s3.amazonaws.com/bmndr/road/infinity.png",
          //sml:   "https://s3.amazonaws.com/bmndr/road/smiley.png",
          
          // black versions which we're currently using with very low opacity:
          infb:  "https://bmndr.s3.amazonaws.com/road/infinity_blk.png",
          sklb:  "https://bmndr.s3.amazonaws.com/road/jollyroger_blk.png",
          smlb:  "https://bmndr.s3.amazonaws.com/road/smiley_blk.png",
        },
  
  /** Enum object to identify error types. */
  ErrType = { NOBBFILE:0, BADBBFILE:1, BBERROR:2  },

  /** Enum object to identify error types. */
  ErrMsgs = ["Could not find goal file.", "Bad goal file.", "Beeminder error"],

  /** This atrocity attempts to determine whether the page was loaded
   * from a mobile device or not. */
  onMobileOrTablet = () => {
    if (typeof navigator == 'undefined' && typeof window == 'undefined') return false
    var check = false;
    (function(a){if(/(android|bb\d+|meego).+mobile|avantgo|bada\/|blackberry|blazer|compal|elaine|fennec|hiptop|iemobile|ip(hone|od)|iris|kindle|lge |maemo|midp|mmp|mobile.+firefox|netfront|opera m(ob|in)i|palm( os)?|phone|p(ixi|re)\/|plucker|pocket|psp|series(4|6)0|symbian|treo|up\.(browser|link)|vodafone|wap|windows ce|xda|xiino|android|ipad|playbook|silk/i.test(a)||/1207|6310|6590|3gso|4thp|50[1-6]i|770s|802s|a wa|abac|ac(er|oo|s\-)|ai(ko|rn)|al(av|ca|co)|amoi|an(ex|ny|yw)|aptu|ar(ch|go)|as(te|us)|attw|au(di|\-m|r |s )|avan|be(ck|ll|nq)|bi(lb|rd)|bl(ac|az)|br(e|v)w|bumb|bw\-(n|u)|c55\/|capi|ccwa|cdm\-|cell|chtm|cldc|cmd\-|co(mp|nd)|craw|da(it|ll|ng)|dbte|dc\-s|devi|dica|dmob|do(c|p)o|ds(12|\-d)|el(49|ai)|em(l2|ul)|er(ic|k0)|esl8|ez([4-7]0|os|wa|ze)|fetc|fly(\-|_)|g1 u|g560|gene|gf\-5|g\-mo|go(\.w|od)|gr(ad|un)|haie|hcit|hd\-(m|p|t)|hei\-|hi(pt|ta)|hp( i|ip)|hs\-c|ht(c(\-| |_|a|g|p|s|t)|tp)|hu(aw|tc)|i\-(20|go|ma)|i230|iac( |\-|\/)|ibro|idea|ig01|ikom|im1k|inno|ipaq|iris|ja(t|v)a|jbro|jemu|jigs|kddi|keji|kgt( |\/)|klon|kpt |kwc\-|kyo(c|k)|le(no|xi)|lg( g|\/(k|l|u)|50|54|\-[a-w])|libw|lynx|m1\-w|m3ga|m50\/|ma(te|ui|xo)|mc(01|21|ca)|m\-cr|me(rc|ri)|mi(o8|oa|ts)|mmef|mo(01|02|bi|de|do|t(\-| |o|v)|zz)|mt(50|p1|v )|mwbp|mywa|n10[0-2]|n20[2-3]|n30(0|2)|n50(0|2|5)|n7(0(0|1)|10)|ne((c|m)\-|on|tf|wf|wg|wt)|nok(6|i)|nzph|o2im|op(ti|wv)|oran|owg1|p800|pan(a|d|t)|pdxg|pg(13|\-([1-8]|c))|phil|pire|pl(ay|uc)|pn\-2|po(ck|rt|se)|prox|psio|pt\-g|qa\-a|qc(07|12|21|32|60|\-[2-7]|i\-)|qtek|r380|r600|raks|rim9|ro(ve|zo)|s55\/|sa(ge|ma|mm|ms|ny|va)|sc(01|h\-|oo|p\-)|sdk\/|se(c(\-|0|1)|47|mc|nd|ri)|sgh\-|shar|sie(\-|m)|sk\-0|sl(45|id)|sm(al|ar|b3|it|t5)|so(ft|ny)|sp(01|h\-|v\-|v )|sy(01|mb)|t2(18|50)|t6(00|10|18)|ta(gt|lk)|tcl\-|tdg\-|tel(i|m)|tim\-|t\-mo|to(pl|sh)|ts(70|m\-|m3|m5)|tx\-9|up(\.b|g1|si)|utst|v400|v750|veri|vi(rg|te)|vk(40|5[0-3]|\-v)|vm40|voda|vulc|vx(52|53|60|61|70|80|81|83|85|98)|w3c(\-| )|webc|whit|wi(g |nc|nw)|wmlb|wonu|x700|yas\-|your|zeto|zte\-/i.test(a.substr(0,4))) check = true})(navigator.userAgent||navigator.vendor||window.opera)
    return check
  },
  
  /** configure functionality (private) */
  config = ( obj, options ) => {
    if (!obj.opts) obj.opts = bu.extend({}, defaults, true)
    
    if (onMobileOrTablet()) bu.extend(obj.opts, mobiledefaults)

    var opts = bu.extend(obj.opts, options, true)
    
    opts.divGraph = (opts.divGraph && opts.divGraph.nodeName)?opts.divGraph : null
    
    if (opts.headless) {
      // Override options for svg output 
      opts.divTable = null
      opts.scrollZoom = false
      opts.roadEditor = false
      opts.showContext = false
      opts.showFocusRect = false
    } else {
      opts.divTable = (opts.divTable && opts.divTable.nodeName)?opts.divTable : null
    }

    return opts
  },
  
  // -------------------------------------------------------------
  // ------------------- BGRAPH CONSTRUCTOR ---------------------
  /** @typedef BGraphOptions
      @global
      @type {object}
      @property {boolean} noGraph Generates an empty graph and JSON if true
      @property {Boolean} headless Strips the graph of all details except what is needed for svg output.
      @property {Boolean} roadEditor Enables the road editor. When disabled, the generated graph mirrors beebrain output as closely as possible.
      
      @property {object}  divJSON  Binds the goal JSON output to a div element

      @property {object}  divGraph Binds the graph to a div element
      @property {object}  svgSize  Size of the SVG element to hold the graph e.g. { width: 700, height: 450 }
      @property {object}  focusRect Boundaries of the SVG group to hold the focus graph e.g. { x:0, y:0, width:700, height: 370 }
      @property {object} focusPad Initial padding within the focus graph e.g. { left:25, right:5, top:25, bottom:30 }
      @property {object} ctxRect Boundaries of the SVG group to hold the context graph e.g. { x:0, y:370, width:700, height: 80 }
      @property {object} ctxPad Initial padding within the context graph e.g. { left:25, right:5, top:0, bottom:30 }
      @property {Boolean} scrollZoom Enables zooming by scrollwheel. When disabled, only the context graph and the zoom buttons will allow zooming.
      @property {Boolean} showContext Enables the display of the context graph within the SVG
      @property {Boolean} showFocusRect Enables showing a dashed rectange in the context graph visualizing the current graph limits on the y-axis
    
      @property {Boolean} keepSlopes Indicates whether slopes for segments beyond the currently dragged element should be kept constant during editing.
      @property {Boolean} keepIntervals Indicates whether intervals between the knots for segments beyond the currently dragged element should be kept constant during editing.
      @property {Boolean} showData Enables displaying datapoints on the graph 
      @property {Integer} maxDataDays When datapoint display is enabled, indicates the number of days before asof to show data for. This can be used to speed up display refresh for large goals. Choose -1 to display all datapoints. Choose -1 to show all points.
      @property {Integer} maxFutureDays Indicates how many days beyond asof should be included in the fully zoomed out graph. This is useful for when the goal date is too far beyond asof, making the context graph somewhat useless in terms of its interface utility.

      @property {object}  divTable Binds the road table to a div element
      @property {Number} tableHeight Height of the road matrix table. Choose 0 for unspecified
      @property {Boolean} tableCheckboxes Chooses whether the road matrix table should include checkboxes for choosing the field to be automatically computed.
      @property {Boolean} reverseTable Indicates whether the road matrix table should be shown with the earliest rows first (normal) or most recent rows first(reversed).
      @property {Boolean} tableAutoScroll Indicates whether the auto-scrolling feature for the road matrix table should be enabled such that when the mouse moves over knots, dots or road elements, the corresponding table row is scrolled to be visible in the table. This is particularly useful when tableHeight is explicitly specified and is nonzero.
      @property {Boolean} tableUpdateOnDrag Chooses whether the road matrix table should be dynamically updated during the dragging of road knots, dots and segments. Enabling this may induce some lagginess, particularly on Firefox due to more components being updated during dragging
    
    
      @property {function} onRoadChange Callback function that gets invoked when the road is finished loading or has been edited by the user. Various interface functions can then be used to retrieve the new road state. This is also useful to update the state of undo/redo and submit buttons based on how many edits have been done on the original road.
      @property {function} onError Callback function that gets invoked when an error is encountered  in loading, processing, drawing or editing the road. 

      @property {object} zoomButton Visual parameters for the zoom in/out buttons. "factor" indicates how much to zoom in/out per click. e.g. { size: 40, opacity: 0.6, factor: 1.5 }
      @property {object} bullsEye Size of the bullseye image in the focus and context graphs e.g. { size: 40, ctxsize: 20 }
      @property {object} roadDot Visual parameters for draggable road dots e.g. { size: 5, ctxsize: 3, border: 1.5, ctxborder: 1 }
      @property {object} roadKnot Visual parameters for draggable road knots and removal buttons e.g. { width: 3, rmbtnscale: 0.6 }
      @property {object} roadLine Visual parameters for draggable road lines e.g. { width: 3, ctxwidth: 2 }
      @property {object} oldRoadLine Visual parameters for fixed lines for the original road e.g. { width: 3, ctxwidth: 2, dash: 32, ctxdash: 16 }
      @property {object} dataPoint Visual parameters for data points (past, flatlined and hollow) e.g. { size: 5, fsize: 5, hsize: 2.5 }
      @property {object} horizon Visual parameters for the akrasia horizon e.g. { width: 2, ctxwidth: 1, dash: 8, ctxdash: 6, font: 12, ctxfont: 9 }
      @property {object} today Visual parameters for vertical line for asof  e.g. { width: 2, ctxwidth: 1, font: 12, ctxfont: 9 }
      @property {object} watermark Visual parameters for watermarks e.g. { height:170, fntsize:130 }
      @property {object} guidelines Visual parameters for guidelines e.g. { width:2, weekwidth:4 }
      @property {object} textBox Visual parameters for text boxes shown during dragging e.g. { margin: 3 }
      @property {object} odomReset Visual parameters for odometer resets e.g. { width: 0.5, dash: 8 }
      

    @property {object} roadLineCol Colors for road segments for the editor, e.g. { valid: "black", invalid:"#ca1212", selected:"yellow"}
    @property {object} roadDotCol Colors for the road dots for the editor, e.g. { fixed: "darkgray", editable:"#c2c2c2", selected: "yellow"}
    @property {object} roadKnotCol Colors for the road knots (vertical) for the editor, e.g. { dflt: "#c2c2c2", selected: "yellow", rmbtn: "black", rmbtnsel: "red"}
    @property {object} textBoxCol Colors for text boxes e.g. { bg: "#ffffff", stroke:"#d0d0d0"}
    @property {object} roadTableCol Colors for the road table e.g. { bg:"#ffffff", bgHighlight: "#fffb55", text:"#000000", textDisabled: "#aaaaaa", bgDisabled:"#f2f2f2"}
    @property {object} dataPointCol Colors for datapoints, e.g. { future: "#909090", stroke: "lightgray"}
    @property {object} halfPlaneCol Colors for the yellow brick half plane. e.g. { fill: "#ffffe8" }
    @property {object} pastBoxCol Colors for the past, e.g. { fill: "#f8f8f8", opacity:0.5 }
    @property {object} odomResetCol Colors for odometer reset indicators, e.g. { dflt: "#c2c2c2" }
    
*/

  /** bgraph object constructor. Creates an empty beeminder graph
   * and/or road matrix table with the supplied options. Particular
   * goal details may later be loaded with {@link bgraph~loadGoal} or {@link
   * loadGoalFromURL} functions.

   @memberof module:bgraph
   @constructs bgraph
   @param {BGraphOptions} options JSON input with various graph options
  */
  bgraph = function( options ) {
    //console.debug("beebrain constructor ("+gid+"): ")
    var self = this,
        opts = config(self, options),
        curid = gid
    gid++

    // Various dimensions and boxes
    var yaxisw = 50,
        sw = opts.svgSize.width,
        sh = opts.svgSize.height,
        plotbox, brushbox, plotpad, contextpad

    var zoombtnsize = opts.zoomButton.size,
        zoombtnscale = zoombtnsize / 540,
        zoombtntr

    // Graph components
    var svg, defs, graphs, buttonarea, stathead, focus, focusclip, plot,
        context, ctxclip, ctxplot, 
        xSc, nXSc, xAxis, xAxisT, xGrid, xAxisObj, xAxisObjT, xGridObj,
        ySc, nYSc, yAxis, yAxisR, yAxisObj, yAxisObjR, yAxisLabel,
        xScB, xAxisB, xAxisObjB, yScB, 
        gPB, gYBHP, gYBHPlines, gPink, gPinkPat, gGrid, gOResets, gPastText, 
        gOldRoad, gOldCenter, gOldGuides, gOldBullseye, 
        gKnots, gSteppy, gSteppyPts, gRosy, gRosyPts, gMovingAv,
        gAura, gDerails, gAllpts, gDpts, gHollow, gFlat, 
        gBullseye, gRoads, gDots, gWatermark, gHashtags, gHorizon, gHorizonText,
        zoomarea, axisZoom, zoomin, zoomout,  
        brushObj, brush, focusrect, topLeft,
        scf = 1, oldscf = 0,
        xlinkloaded = true

    // Internal state for the graph
    var lastError = null,
        undoBuffer = [], // Array of previous roads for undo
        redoBuffer = [], // Array of future roads for redo
        processing = false, 
        loading = false,
        hidden = false,
        mobileOrTablet = onMobileOrTablet(),
        dataf, alldataf,
        horindex = null, // Road segment index including the horizon
        iroad = []  // Initial road 
    
    // Beebrain state objects
    var bbr, goal = {}, road = [],
        data = [], alldata = [], dtd = [], iso = []

    function getiso( val ) {
      if (iso[val] == undefined) iso[val] = br.isoline( road, dtd, goal, val)
      return iso[val]
    }
    function getisopath( val, xr ) {
      var isoline = getiso(val)
      if (xr == null) xr = [-Infinity, Infinity]
      var x = isoline[0][0], y = isoline[0][1]
      if (x < xr[0]) { x = xr[0]; y = br.isoval( isoline, x ) }
      var d = "M"+nXSc(x*1000)+" "+nYSc(y)
      for (let i = 1; i < isoline.length; i++) {
        if (isoline[i][0] < xr[0]) continue
        d += " L"+nXSc(isoline[i][0]*1000)+" "+nYSc(isoline[i][1]);
      }
      return d
    }
    // Computes a lane width based on isolines on the left or right
    // border for the graph depending on dir*yaw. If dir*yaw > 0
    // (domore and similar), the left side is considered, otherwise,
    // the right side. The average lane width is computed by computing
    // isolines for dtd=0 and dtd=365 and dividing it by 365 to
    // overcome isolines coinciding for flat regions
    function isolnwborder( xr ) {
      var x, lnw = 0
      var numdays = Math.min(opts.maxFutureDays,
                             Math.ceil((goal.tfin-goal.tini)/bu.SID))
      var center = getiso( 0 )
      var oneday = getiso( numdays )
      if (goal.yaw*goal.dir > 0) {
        lnw = Math.abs(br.isoval(center, xr[0])-br.isoval(oneday, xr[0])) / numdays
      } else {
        lnw = Math.abs(br.isoval(center, xr[1])-br.isoval(oneday, xr[1])) / numdays
      }
      return lnw
    }
    function isolnwmax( xr ) {
      var x, lnw = 0
      var center = getiso( 0 )
      var oneday = getiso( 1 )
      for (let i = 0; i < center.length; i++) {
        x = center[i][0]
        if (x >= xr[0] && x <= xr[1])
          lnw = Math.max(lnw, Math.abs(center[i][1] - br.isoval(oneday,x)))
      }
      for (let i = 0; i < oneday.length; i++) {
        x = oneday[i][0]
        if (x >= xr[0] && x <= xr[1])
          lnw = Math.max(lnw, Math.abs(oneday[i][1] - br.isoval(center,x)))
      }
      return (lnw == 0)
        ?Math.abs(br.isoval(center,xr[0])-br.isoval(oneday,xr[0]))
        :lnw
    }
    function isolnwmin( xr ) {
      var x, lnw = Infinity
      var center = getiso( 0 )
      var oneday = getiso( 1 )
      for (let i = 0; i < center.length; i++) {
        x = center[i][0]
        var nw = Math.abs(center[i][1] - br.isoval(oneday,x))
        if (nw != 0 && x >= xr[0] && x <= xr[1]) lnw = Math.min(lnw, nw)
      }
      for (let i = 0; i < oneday.length; i++) {
        x = oneday[i][0]
        var nw = Math.abs(oneday[i][1] - br.isoval(center,x))
        if (nw != 0 && x >= xr[0] && x <= xr[1]) lnw = Math.min(lnw, nw)
      }
      return (lnw == Infinity)
        ?Math.abs(br.isoval(center,xr[0])-br.isoval(oneday,xr[0]))
        :lnw
    }
    
    /** Limits an svg coordinate to 1 or 3 digits after the decimal 
     @param {Number} x Input number 
    */
    function r1(x) { return Math.round(x*10)/10 }
    function r3(x) { return Math.round(x*1000)/1000 }
    
    /** Resets the internal goal object, clearing out previous data. */
    function resetGoal() {
      // Initialize goal with sane values
      goal = {}
      goal.yaw = +1; goal.dir = +1
      goal.tcur = 0; goal.vcur = 0
      var now = moment.utc()
      now.hour(0); now.minute(0); now.second(0); now.millisecond(0)
      goal.asof = now.unix()
      goal.horizon = goal.asof+bu.AKH
      goal.xMin = goal.asof;  goal.xMax = goal.horizon
      goal.tmin = goal.asof;  goal.tmax = goal.horizon
      goal.yMin = -1;    goal.yMax = 1
      //goal.ybhp = false // not sure if this is needed here

      road = []; iroad = []; data = [], alldata = []
    }
    resetGoal()
    
    /** Recomputes padding value and bounding boxes for various
     * components in the graph. In particular, plotpad,
     * contextpad, plotbox and contextbox are computed. */
    function computeBoxes() {
      plotpad = bu.extend({}, opts.focusPad)
      contextpad = bu.extend({}, opts.ctxPad)
      if (goal.stathead && !opts.roadEditor) plotpad.top += 15
      plotpad.left += yaxisw
      plotpad.right += yaxisw+(goal.hidey?8:0) // Extra padding if y axis text is hidden
      contextpad.left += yaxisw
      contextpad.right += yaxisw+(goal.hidey?8:0)
      plotbox = {
        x:     opts.focusRect.x + plotpad.left,
        y:     opts.focusRect.y + plotpad.top,
        width: opts.focusRect.width
          - plotpad.left - plotpad.right, 
        height:opts.focusRect.height
          - plotpad.top - plotpad.bottom
      }
      brushbox = {
        x:     opts.ctxRect.x + contextpad.left,
        y:     opts.ctxRect.y + contextpad.top,
        width: opts.ctxRect.width
          - contextpad.left - contextpad.right, 
        height:opts.ctxRect.height
          - contextpad.top - contextpad.bottom
      }
      zoombtntr = {botin:"translate("+(plotbox.width-2*(zoombtnsize+5))
                   +","+(plotbox.height-(zoombtnsize+5))
                   +") scale("+zoombtnscale+","+zoombtnscale+")",
                   botout:"translate("+(plotbox.width-(zoombtnsize+5))
                   +","+(plotbox.height-(zoombtnsize+5))
                   +") scale("+zoombtnscale+","+zoombtnscale+")",
                   topin:"translate("+(plotbox.width-2*(zoombtnsize+5))
                   +",5) scale("+zoombtnscale+","+zoombtnscale+")",
                   topout:"translate("+(plotbox.width-(zoombtnsize+5))
                   +",5) scale("+zoombtnscale+","+zoombtnscale+")"}
    }
    computeBoxes()

    /** Utility function to show a shaded overlay with a message
     consisting of multiple lines supplied in the array argument.
     @param {String[]} msgs Array of messages, one for each line
     @param {Number} [fs=-1] Font size. height/15 if -1
     @param {String} [fw="bold"} Font weight
     @param {Object} [box=null] Bounding box {x,y,w,h} for the overlay. Default if null
     @param {String} [cls="overlay} CSS class of the created overlay
     @param {Boolean} [shd=true] Shade out graph if true
    */
    function showOverlay(msgs, fs = -1, fw="bold",
                         box=null, cls="overlay", shd = true, animate=false,
                         parent=null) {
      if (opts.divGraph == null) return
      if (box == null) box ={x:sw/20, y:sh/5, w:sw-2*sw/20, h:sh-2*sh/5}
      if (parent == null) parent = svg
      var pg = parent.select("g."+cls)
      if (pg.empty()) {
        pg = parent.append('g').attr('class', cls)
        if (shd) {
          pg.append('svg:rect')
            .attr('x', 0).attr('y',0)
            .attr('width', sw).attr('height',sh)
            .style('fill', bu.Cols.WITE)
            .style('fill-opacity', 0.5)
        }
        pg.append('svg:rect')
          .attr("class", "textbox")
          .attr('x', box.x).attr('y',box.y)
          .attr('width', box.w).attr('height',box.h)
      }
      pg.selectAll(".loading").remove()
      var nummsgs = msgs.length
      if (fs < 0) fs = sh/15
      var lh = fs * 1.1
      for (let i = 0; i < nummsgs; i++) {
        pg.append('svg:text').attr('class', 'loading')
          .attr('x', box.x+box.w/2)
          .attr('y',(box.y+box.h/2) - ((nummsgs-1)*lh)/2+i*lh+fs/2-3)
          .attr('font-size', fs)
          .style('font-size', fs)
          .style('font-weight', fw)
          .text(msgs[i])
      }
      if (animate) 
        pg.style("opacity", 0).transition().duration(200).style("opacity", 1)
    }
    /** Removes the message overlay created by {@link
        bgraph~showOverlay showOverlay()}
        @param {String} [cls="overlay"] CSS class for the overlay to remove 
    */
    function removeOverlay(cls = "overlay", animate = false, parent = null) {
      //console.debug("removeOverlay("+self.id+")")
      if (opts.divGraph == null) return
      if (parent == null) parent = svg
      var pg = parent.selectAll("g."+cls)
      if (animate)
        pg.style("opacity", 1).transition().duration(200).style("opacity", 0).remove()
      else pg.remove()
    }

    /** Creates all SVG graph components if a graph DIV is
     * provided. Called once when the bgraph object is created. */
    function createGraph() {
      var div = opts.divGraph
      if (div === null) return
      // First, remove all children from the div
      while (div.firstChild) div.removeChild(div.firstChild)
      
      // Initialize the div and the SVG
      svg = d3.select(div).attr("class", "bmndrgraph")
	      .append('svg:svg')
        .attr("id", "svg"+curid)
        .attr("xmlns", "http://www.w3.org/2000/svg")
        .attr("xmlns:xlink", "http://www.w3.org/1999/xlink")
        .attr("preserveAspectRatio","xMinYMin meet")
        .attr("viewBox","0 0 "+sw+" "+sh)
        .attr('width', "100%").attr('height', "100%")
	      .attr('class', 'bmndrsvg')
      
      // Common SVG definitions, including clip paths
      defs = svg.append('defs')
      defs.insert('style').attr('type','text/css').text(SVGStyle)
      defs.append("clipPath")
        .attr("id", "plotclip"+curid)
        .append("rect").attr("x", 0).attr("y", 0)
        .attr("width", plotbox.width).attr("height", plotbox.height)
      defs.append("clipPath")
        .attr("id", "brushclip"+curid)
        .append("rect").attr("x", 0).attr("y", 0)
        .attr("width", brushbox.width).attr("height", brushbox.height)
      defs.append("clipPath")
        .attr("id", "buttonareaclip"+curid)
        .append("rect").attr("x", plotbox.x).attr("y", 0)
        .attr("width", plotbox.width).attr("height", plotpad.top)
      
      defs.append("path")
        .style("stroke", "none").attr("id", "rightarrow")
        .attr("d", "M 55,0 -35,45 -35,-45 z")
      
      defs.append("path")
        .style("stroke", "none").attr("id", "downarrow")
        .attr("d", "M 0,40 45,-50 -45,-50 z")
      
      defs.append("path")
        .style("stroke", "none").attr("id", "uparrow")
        .attr("d", "M 0,-40 45,50 -45,50 z")
      
      gPinkPat = defs.append("pattern")
        .attr("id", "pinkzonepat"+curid)
        .attr("x", 0).attr("y",0)
        .attr("width", 10).attr("height",10)
        .attr("patternTransform", "rotate(45)")
        .attr("patternUnits", "userSpaceOnUse")
      gPinkPat.append("line")
        .attr("x1", 0).attr("y1", 0)
        .attr("x2", 0).attr("y2", 10)
        .style("stroke", "#aaaaaa")
        .style("stroke-width", 1)
      
      var buttongrp = defs.append("g")
            .attr("id", "removebutton")
      buttongrp.append("circle")
        .attr("cx", 14).attr("cy", 14)
        .attr("r", 16).attr('fill', 'white')
      buttongrp.append("path")
        .attr("d", "M13.98,0C6.259,0,0,6.261,0,13.983c0,7.721,6.259,13.982,13.98,13.982c7.725,0,13.985-6.262,13.985-13.982C27.965,6.261,21.705,0,13.98,0z M19.992,17.769l-2.227,2.224c0,0-3.523-3.78-3.786-3.78c-0.259,0-3.783,3.78-3.783,3.78l-2.228-2.224c0,0,3.784-3.472,3.784-3.781c0-0.314-3.784-3.787-3.784-3.787l2.228-2.229c0,0,3.553,3.782,3.783,3.782c0.232,0,3.786-3.782,3.786-3.782l2.227,2.229c0,0-3.785,3.523-3.785,3.787C16.207,14.239,19.992,17.769,19.992,17.769z")
      
      var zoomingrp = defs.append("g")
            .attr("id", "zoominbtn")
      if (!opts.headless && opts.buttonZoom) {
        // Zoom buttons are not visible for SVG output in headless mode
        zoomingrp.append("path").style("fill", "white")
          .attr("d", "m 530.86356,264.94116 a 264.05649,261.30591 0 1 1 -528.1129802,0 264.05649,261.30591 0 1 1 528.1129802,0 z")
        zoomingrp.append("path")
          .attr("d", "m 308.21,155.10302 -76.553,0 0,76.552 -76.552,0 0,76.553 76.552,0 0,76.552 76.553,0 0,-76.552 76.552,0 0,-76.553 -76.552,0 z m 229.659,114.829 C 537.869,119.51007 420.50428,1.9980234 269.935,1.9980234 121.959,1.9980234 2.0000001,121.95602 2.0000001,269.93202 c 0,147.976 117.2473599,267.934 267.9339999,267.934 150.68664,0 267.935,-117.51205 267.935,-267.934 z m -267.935,191.381 c -105.681,0 -191.381,-85.7 -191.381,-191.381 0,-105.681 85.701,-191.380996 191.381,-191.380996 105.681,0 191.381,85.700996 191.381,191.380996 0,105.681 -85.7,191.381 -191.381,191.381 z")
      }
      
      var zoomoutgrp = defs.append("g")
            .attr("id", "zoomoutbtn")
      if (!opts.headless && opts.buttonZoom) {
        // Zoom buttons are not visible for SVG output in headless mode
        zoomoutgrp.append("path").style("fill", "white")
          .attr("d", "m 530.86356,264.94116 a 264.05649,261.30591 0 1 1 -528.1129802,0 264.05649,261.30591 0 1 1 528.1129802,0 z")
        zoomoutgrp.append("path")
          .attr("d", "m 155.105,231.65502 0,76.553 229.657,0 0,-76.553 c -76.55233,0 -153.10467,0 -229.657,0 z m 382.764,38.277 C 537.869,119.51007 420.50428,1.9980234 269.935,1.9980234 121.959,1.9980234 2.0000001,121.95602 2.0000001,269.93202 c 0,147.976 117.2473599,267.934 267.9339999,267.934 150.68664,0 267.935,-117.51205 267.935,-267.934 z m -267.935,191.381 c -105.681,0 -191.381,-85.7 -191.381,-191.381 0,-105.681 85.701,-191.380996 191.381,-191.380996 105.681,0 191.381,85.700996 191.381,191.380996 0,105.681 -85.7,191.381 -191.381,191.381 z")
      }
      
      // Create rectange to monitor zoom events and install handlers
      zoomarea = svg.append('rect')
        .attr("class", "zoomarea")
        .attr("x", plotbox.x).attr("y", plotbox.y)
        .attr("color", bu.Cols.REDDOT)
        .attr("width", plotbox.width).attr("height", plotbox.height)
      var oldscroll = zoomarea.on("wheel.scroll")
      var scrollinfo = {shown: false, timeout: null}
      
      var onscroll = function() {
        if (scrollinfo.timeout != null) {
          clearTimeout(scrollinfo.timeout); scrollinfo.timeout = null
        }
        if (d3.event.ctrlKey) {
          removeOverlay("zoominfo",true, plot); scrollinfo.shown = false; return
        }
        if (!scrollinfo.shown) {
          showOverlay(["Use ctrl+scroll to zoom"], -1,"normal",
                      {x:0,y:0,w:plotbox.width,h:plotbox.height},"zoominfo", false, true, plot)
          scrollinfo.shown = true
        }
        scrollinfo.timeout= setTimeout(() => {removeOverlay("zoominfo", true);
                                              scrollinfo.shown = false},1000)
     }
      var onmove = function() {
        if (scrollinfo.timeout != null) {
          clearTimeout(scrollinfo.timeout); scrollinfo.timeout = null
        }
        removeOverlay("zoominfo",true); scrollinfo.shown = false
      }
      zoomarea.on("wheel.scroll", onscroll )
      zoomarea.on("mousedown.move", onmove )
      //zoomarea.on("touchstart", ()=>{console.log("touchstart")} )
      //zoomarea.on("touchmove", ()=>{console.log("touchmove")} )
      //zoomarea.on("touchend", ()=>{console.log("touchend")} )

      axisZoom = d3.zoom()
        .extent([[0, 0], [plotbox.width, plotbox.height]])
        .scaleExtent([1, Infinity])
        .translateExtent([[0, 0], [plotbox.width, plotbox.height]])
        .filter(function () { return (d3.event.type != "wheel" || d3.event.ctrlKey); })
        .on("zoom", zoomed)
      zoomarea.call(axisZoom)
      if (onMobileOrTablet()) {
        var pressTimer = null, pressX
        var oldTouchStart = zoomarea.on("touchstart.zoom")
        var oldTouchMove = zoomarea.on("touchmove.zoom")
        var oldTouchEnd = zoomarea.on("touchend.zoom")
        
        zoomarea
          .on("touchstart.zoom", function () { 
            var bbox = this.getBoundingClientRect()
            pressX = d3.event.touches.item(0).pageX - bbox.left
            var newx = nXSc.invert(pressX)
            if (pressTimer == null && d3.event.touches.length == 1) 
              pressTimer = window.setTimeout(
                () => { if (newx != null) addNewDot(newx/1000) },1000)
            oldTouchStart.apply(this, arguments);} )
          .on("touchmove.zoom", function () { window.clearTimeout(pressTimer); pressTimer = null; oldTouchMove.apply(this, arguments)})
          .on("touchend.zoom", function () { clearTimeout(pressTimer); pressTimer = null; oldTouchEnd.apply(this, arguments)} );              
      }
      function dotAdded() {
        var mouse = d3.mouse(svg.node())
        var newx = nXSc.invert(mouse[0]-plotpad.left)
        addNewDot(newx/1000)
      }
      function dotAddedShift() {
        if (d3.event.shiftKey) dotAdded()
        else clearSelection()  
      }
      if (opts.roadEditor) {
        zoomarea.on("click", dotAddedShift)
        zoomarea.on("dblclick.zoom", dotAdded)
      } else {
        zoomarea.on("dblclick.zoom", null)
      }
      
      focus = svg.append('g')
	      .attr('class', 'focus')
        .attr('transform', 'translate('+opts.focusRect.x
              +','+opts.focusRect.y+')');
      buttonarea = focus.append('g')
        .attr('clip-path', 'url(#buttonareaclip'+curid+')')
        .attr('class', 'buttonarea'); 
      focusclip = focus.append('g')
	      .attr('class', 'focusclip')
        .attr('clip-path', 'url(#plotclip'+curid+')')
        .attr('transform', 'translate('+plotpad.left
              +','+plotpad.top+')');
      plot = focusclip.append('g').attr('class', 'plot');
      
      stathead = focus.append('svg:text').attr("x", sw/2).attr("y", 15)
        .attr("width", plotbox.width)
        .attr('class', 'svgtxt')
        .style("font-size", "80%")
        .attr('text-anchor', 'middle')
<<<<<<< HEAD

      gPB = plot.append('g').attr('id', 'pastboxgrp');
      gOldGuides = plot.append('g').attr('id', 'oldguidegrp');
      gYBHP = plot.append('g').attr('id', 'ybhpgrp');
      gYBHPlines = plot.append('g').attr('id', 'ybhplinesgrp');
      gAura = plot.append('g').attr('id', 'auragrp');
      gWatermark = plot.append('g').attr('id', 'wmarkgrp');
      gOldRoad = plot.append('g').attr('id', 'oldroadgrp');
      gPink = plot.append('g').attr('id', 'pinkgrp');
      gOldBullseye = plot.append('g').attr('id', 'oldbullseyegrp');
      gOldCenter = plot.append('g').attr('id', 'oldcentergrp');
      gGrid = plot.append('g').attr('id', 'grid');
      gOResets = plot.append('g').attr('id', 'oresetgrp');
      gKnots = plot.append('g').attr('id', 'knotgrp');
      gSteppy = plot.append('g').attr('id', 'steppygrp');
      gRosy = plot.append('g').attr('id', 'rosygrp');
      gRosyPts = plot.append('g').attr('id', 'rosyptsgrp');
      gDerails = plot.append('g').attr('id', 'derailsgrp');
      gAllpts = plot.append('g').attr('id', 'allptsgrp');
      gMovingAv = plot.append('g').attr('id', 'movingavgrp');
      gSteppyPts = plot.append('g').attr('id', 'steppyptsgrp');
      gDpts = plot.append('g').attr('id', 'datapointgrp');
      gHollow = plot.append('g').attr('id', 'hollowgrp');
      gFlat = plot.append('g').attr('id', 'flatlinegrp');
      gHashtags = plot.append('g').attr('id', 'hashtaggrp');
      gBullseye = plot.append('g').attr('id', 'bullseyegrp');
      gRoads = plot.append('g').attr('id', 'roadgrp');
      gDots = plot.append('g').attr('id', 'dotgrp');
      gHorizon = plot.append('g').attr('id', 'horgrp');
      gHorizonText = plot.append('g').attr('id', 'hortxtgrp');
      gPastText = plot.append('g').attr('id', 'pasttxtgrp');
=======
      
      // Order here determines z-order: [remember how 'twas while experimenting]
      gPB          = plot.append('g').attr('id', 'pastboxgrp')     // z-order 01
      gOldGuides   = plot.append('g').attr('id', 'oldguidegrp')    // z-order 02
      gYBHP        = plot.append('g').attr('id', 'ybhpgrp')        // z-order 03
      gAura        = plot.append('g').attr('id', 'auragrp')        // z-order 04
      gWatermark   = plot.append('g').attr('id', 'wmarkgrp')       // z-order 05
      gOldRoad     = plot.append('g').attr('id', 'oldroadgrp')     // z-order 06
      gPink        = plot.append('g').attr('id', 'pinkgrp')        // z-order 07
      gOldBullseye = plot.append('g').attr('id', 'oldbullseyegrp') // z-order 08
      gOldCenter   = plot.append('g').attr('id', 'oldcentergrp')   // z-order 09
      gGrid        = plot.append('g').attr('id', 'grid')           // z-order 10
      gOResets     = plot.append('g').attr('id', 'oresetgrp')      // z-order 11
      gKnots       = plot.append('g').attr('id', 'knotgrp')        // z-order 12
      gSteppy      = plot.append('g').attr('id', 'steppygrp')      // z-order 13
      gRosy        = plot.append('g').attr('id', 'rosygrp')        // z-order 14
      gRosyPts     = plot.append('g').attr('id', 'rosyptsgrp')     // z-order 15
      gDerails     = plot.append('g').attr('id', 'derailsgrp')     // z-order 16
      gAllpts      = plot.append('g').attr('id', 'allptsgrp')      // z-order 17
      gMovingAv    = plot.append('g').attr('id', 'movingavgrp')    // z-order 18
      gSteppyPts   = plot.append('g').attr('id', 'steppyptsgrp')   // z-order 19
      gDpts        = plot.append('g').attr('id', 'datapointgrp')   // z-order 20
      gHollow      = plot.append('g').attr('id', 'hollowgrp')      // z-order 21
      gFlat        = plot.append('g').attr('id', 'flatlinegrp')    // z-order 22
      gHashtags    = plot.append('g').attr('id', 'hashtaggrp')     // z-order 23
      gBullseye    = plot.append('g').attr('id', 'bullseyegrp')    // z-order 24
      gRoads       = plot.append('g').attr('id', 'roadgrp')        // z-order 25
      gDots        = plot.append('g').attr('id', 'dotgrp')         // z-order 26
      gHorizon     = plot.append('g').attr('id', 'horgrp')         // z-order 27
      gHorizonText = plot.append('g').attr('id', 'hortxtgrp')      // z-order 28
      gPastText    = plot.append('g').attr('id', 'pasttxtgrp')     // z-order 29
>>>>>>> 599f2cb6

      zoomin = focusclip.append("svg:use")
	      .attr("class","zoomin")
        .attr("xlink:href", "#zoominbtn")
	  	  .attr("opacity",opts.zoomButton.opacity)
        .attr("transform", zoombtntr.botin)
        .on("click", () => {zoomarea.call(axisZoom.scaleBy, opts.zoomButton.factor)})
        .on("mouseover", () =>{
          if (!mobileOrTablet) d3.select(this).style("fill", "red")})
	      .on("mouseout",(d,i) => {d3.select(this).style("fill", "black")});
      zoomout = focusclip.append("svg:use")
	      .attr("class","zoomout")
	      .attr("xlink:href","#zoomoutbtn")
	  	  .attr("opacity",opts.zoomButton.opacity)
        .attr("transform", zoombtntr.botout)
        .on("click", () => {zoomarea.call(axisZoom.scaleBy, 1/opts.zoomButton.factor)})
        .on("mouseover", () =>{
          if (!mobileOrTablet) d3.select(this).style("fill", "red")})
	      .on("mouseout",(d,i) =>{d3.select(this).style("fill", "black")});

      // Create and initialize the x and y axes
      xSc = d3.scaleUtc().range([0,plotbox.width]);
      xAxis = d3.axisBottom(xSc).ticks(6);
      xAxisObj = focus.append('g')        
        .attr("class", "axis")
        .attr("transform", "translate("+plotbox.x+"," 
              + (plotpad.top+plotbox.height) + ")")
        .call(xAxis);
      if (!opts.roadEditor) {
        xGrid = d3.axisTop(xSc).ticks(6).tickFormat("");
        xGridObj = gGrid.append('g')        
          .attr("class", "grid")
          .attr("transform", "translate(0,"+(plotbox.height)+")")
          .call(xGrid);
        xAxisT = d3.axisTop(xSc).ticks(6);
        xAxisObjT = focus.append('g')        
          .attr("class", "axis")
          .attr("transform", "translate("+plotbox.x+"," 
                + (plotpad.top) + ")")
          .call(xAxisT);
      }

      ySc = d3.scaleLinear().range([plotbox.height, 0]);
      yAxis = d3.axisLeft(ySc).ticks(8).tickSize(6).tickSizeOuter(0)
      yAxisR = d3.axisRight(ySc).ticks(8).tickSize(6).tickSizeOuter(0)
      yAxisObj = focus.append('g')        
        .attr("class", "axis")
        .attr("transform", "translate(" 
              + plotpad.left + ","+plotpad.top+")")
        .call(yAxis);
      yAxisObjR = focus.append('g')        
        .attr("class", "axis")
        .attr("transform", "translate(" 
              + (plotpad.left+plotbox.width) + ","+plotpad.top+")")
        .call(yAxisR);
      yAxisLabel = focus.append('text')        
        .attr("class", "axislabel")
        .attr("transform", 
              "translate(15,"+(plotbox.height/2+plotpad.top)
              +") rotate(-90)")
        .text("deneme");
      
      // Create brush area
      context = svg.append('g')
	      .attr('class', 'brush')
        .attr('transform', 'translate('
              +opts.ctxRect.x+','+opts.ctxRect.y+')');
      ctxclip = context.append('g')
        .attr('clip-path', 'url(#brushclip'+curid+')')
        .attr('transform', 'translate('
              +contextpad.left+','+contextpad.top+')');
      ctxplot = ctxclip.append('g').attr('class', 'context');
      xScB = d3.scaleUtc().range([0,brushbox.width]);
      xAxisB = d3.axisBottom(xScB).ticks(6);
      xAxisObjB = context.append('g')        
        .attr("class", "axis")
        .attr("transform", "translate("+brushbox.x+"," 
              + (contextpad.top+brushbox.height) + ")")
        .call(xAxisB);
      yScB = d3.scaleLinear().range([brushbox.height, 0]);

      brushObj = d3.brushX()
        .extent([[0, 0], [brushbox.width, brushbox.height]])
        .on("brush", brushed);

      brush = ctxplot.append("g")
        .attr("class", "brush")
        .call(brushObj);
      focusrect = ctxclip.append("rect")
        .attr("class", "focusrect")
        .attr("x", 1).attr("y", 1)
        .attr("width", brushbox.width-2)
        .attr("height", brushbox.height-2)
        .attr("fill", "none")
        .style("stroke", "black").style("stroke-width", 1)
        .style("stroke-dasharray", "8,4,2,4");
      nXSc = xSc, nYSc = ySc;
    }

    /** Resizes various SVG graph components when any of the bounding
     * boxes change. This is primarily due to the text width for y
     * axis labels and tick marks changing, as handled by the {@link
     * bgraph~handleYAxisWidth handleYAxisWidth()} function */
    function resizeGraph() {
      //console.debug("id="+curid+", resizeGraph()");

      var div = opts.divGraph;
      if (div === null) return;

      var xr = [nXSc.invert(0), nXSc.invert(plotbox.width)]; 
      //console.debug(xr);
      computeBoxes();
      // Common SVG definitions, including clip paths
      defs.select('#plotclip'+curid+' > rect')
        .attr("width", plotbox.width).attr("height", plotbox.height);
      defs.select('#brushclip'+curid+' > rect')
        .attr("width", brushbox.width).attr("height", brushbox.height);
      defs.select('#buttonareaclip'+curid+' > rect')
        .attr("x", plotbox.x).attr("y", 0)
        .attr("width", plotbox.width).attr("height", plotbox.height);
      zoomarea.attr("x", plotbox.x).attr("y", plotbox.y)
        .attr("width", plotbox.width).attr("height", plotbox.height);
      axisZoom.extent([[0, 0], [plotbox.width, plotbox.height]])
        .scaleExtent([1, Infinity])
        .translateExtent([[0, 0], [plotbox.width, plotbox.height]]);
      focusclip.attr('transform', 'translate('+plotpad.left
                     +','+plotpad.top+')');
      zoomin.attr("transform", zoombtntr.botin);
      zoomout.attr("transform", zoombtntr.botout);
      xSc.range([0, plotbox.width]);
      nXSc.range([0, plotbox.width]);
      xAxisObj.attr("transform", "translate("+plotbox.x+"," 
                    + (plotpad.top+plotbox.height) + ")")
        .call(xAxis.scale(nXSc));
      if (!opts.roadEditor) {
        xGridObj.attr("transform", "translate(0,"+(plotbox.height)+")")
          .call(xGrid);
        xAxisObjT.attr("transform", "translate("+plotbox.x+"," 
                       + (plotpad.top) + ")")
          .call(xAxisT.scale(nXSc));
      }
      ySc.range([0, plotbox.height]);
      nYSc.range([0, plotbox.height]);
      yAxisObj.attr("transform", "translate(" 
                    + plotpad.left + ","+plotpad.top+")")
        .call(yAxis.scale(nYSc));

      yAxisObjR.attr("transform", "translate(" 
                     + (plotpad.left+plotbox.width) + ","+plotpad.top+")")
        .call(yAxisR.scale(nYSc));

      yAxisLabel.attr("transform", 
                      "translate(15,"+(plotbox.height/2+plotpad.top)
                      +") rotate(-90)");
      ctxclip.attr('transform', 'translate('
                   +contextpad.left+','+contextpad.top+')');
      //console.debug("Scaling brush x axis to "+brushbox.width);
      xScB.range([0,brushbox.width]);
      xAxisObjB.attr("transform", "translate("+brushbox.x+"," 
                     + (contextpad.top+brushbox.height) + ")")
        .call(xAxisB);
      yScB.range([brushbox.height, 0]);
      brushObj.extent([[0, 0], [brushbox.width, brushbox.height]]);
      brush.call(brushObj);

      // Go back to the previous zoom level in case the x axis
      // size and limits have changed
      var s = xr.map(xSc);
      zoomarea.call(axisZoom.transform, d3.zoomIdentity
                    .scale(plotbox.width / (s[1] - s[0]))
                    .translate(-s[0], 0));
      //console.debug(s);
      adjustYScale();
    }

    /** Creates all road matrix table components if a table DIV is
     * provided. Called once when the bgraph object is created. */
    function createTable() {
      var div = opts.divTable;
      if (div === null) return;
      // First, remove all children from the div
      while (div.firstChild) {
        div.removeChild(div.firstChild);
      }
      var divelt = d3.select(div);
      var startelt = divelt.append("div").attr("class", "rtablestart")
      var bodyelt  = divelt.append("div").attr("class", "rtablebody")
      var goalelt  = divelt.append("div").attr("class", "rtablegoal")
      if (opts.tableHeight != 0) {
        bodyelt.style("max-height", opts.tableHeight+"px")
               .style("overflow-y", "auto")
      }
      var table = bodyelt.append("div").attr("class", "rtable")
      // This element is used to hold the Pikaday instance
      table.append("div").attr("id", "dpfloat").attr("class", "floating")
      // This helps figure out layout coords of the scrolled window top left
      topLeft = table.append("div").attr("id", "topleft")
        .style("position", "absolute").style("left", 0).style("top",0)
        .style("width", "1px").style("height", "1px")
        .attr("visibility","hidden")
      if (opts.reverseTable) {
        createGoalTable()
        createRoadTable()
        createStartTable()
      } else {
        createStartTable()
        createRoadTable()  
        createGoalTable()
      }
    }

    function roadChanged() {
      if (!settingRoad) bbr.reloadRoad()
      computePlotLimits( true );
      horindex = br.findSeg(road, goal.horizon);
      reloadBrush();
      updateRoadData()
      updateGraphData(true);
      updateContextData();
      updateTable();
      if (typeof opts.onRoadChange === 'function') {
        opts.onRoadChange.call();
      }
    }
    
    // ------------------ Text Box Utilities ---------------------
    function createTextBox( x, y, text, col, textr=null ){
      var textobj = {};
      if (y < 20-plotpad.top)    y = 20 -plotpad.top;
      if (y > plotbox.height-15) y = plotbox.height-15;
      textobj.grp = focus.append('g');
      textobj.rect = textobj.grp.append('svg:rect')
        .attr('pointer-events', "none")
        .attr('fill',   opts.textBoxCol.bg)
        .style('stroke', col);
      textobj.text = textobj.grp.append('svg:text')
        .attr('pointer-events', "none")
        .attr('text-anchor', 'middle');
      if (textr == null) {
        textobj.text.text(text).attr('class', 'svgtxt');
      } else {
        textobj.text.append("tspan")
          .attr("x", 0).attr("dy", "0.6em")
          .text(text).attr('class', 'svgtxt');
        for (let i = 0; i < textr.length; i++) {
          textobj.text.append("tspan").attr("dy", "1.2em")
            .attr("x", 0).text(textr[i])
            .attr("font-size", "0.7em");
        }
      }
      var bbox = textobj.text.node().getBBox();
      var margin = opts.textBox.margin;
      textobj.rect
        .attr('x', bbox.x-margin)
        .attr('y', bbox.y-margin)
        .attr('width',  bbox.width + margin*2)
        .attr('height', bbox.height+ margin*2);

      if (x < bbox.width/2) x = bbox.width/2;
      if (x > plotbox.width-bbox.width/2) x =plotbox.width-bbox.width/2;

      textobj.grp
        .attr('transform', 'translate('+(x+plotpad.left)+","
              +(y+plotpad.top)+")");
      return textobj;
    }

    function updateTextBox( obj, x, y, text ) {
      if (!obj) {console.debug("updateTextBox: null input"); return }
      if (y < 20-plotpad.top) y = 20 -plotpad.top;
      if (y > plotbox.height-15) y = plotbox.height-15;
      obj.text.text(text);
      var bbox = obj.text.node().getBBox();
      var margin = opts.textBox.margin;
      obj.rect
        .attr('x', bbox.x-margin)
        .attr('y', bbox.y-margin)
        .attr('width',  bbox.width +margin*2)
        .attr('height', bbox.height+margin*2);

      if (x < bbox.width/2) x = bbox.width/2;
      if (x > plotbox.width-bbox.width/2) x =plotbox.width-bbox.width/2;
      obj.grp.attr('transform', 'translate('+(x+plotpad.left)+","
                   +(y+plotpad.top)+")");
    }

    function rmTextBox( obj ) {
      if (!obj) {console.debug("updateTextBox: null input"); return }
      obj.grp.remove();
    }

    function hideTextBox( obj, hide ) {
      if (!obj) {console.debug("updateTextBox: null input"); return }
      obj.grp.attr("visibility", (hide)?"hidden":"visible");
    }


    // ------- Zoom and brush  related private functions ---------
    var ticks, tickType = 1, majorSkip = 7;
    /** Compute locations and labels for X axis ticks corresponding to
     * the entire graph range for different zoom levels. These are
     * stored in the "ticks" member of the bgraph instance. utilized
     * later by the {@link bgraph~redrawXTicks redrawXTicks()}
     * function for rendering. */
    function computeXTicks() {
      let xr = xSc.domain();

      // The following make sure that the initial element of the tick
      // values array is at the proper boundary (day, month, year)
      // depending on the tick types.
      let xt = xr.map(e=>e.getTime()/1000)
      let xtm = xt.slice(); xtm[0] = bu.monthsnap(xtm[0])
      let xty = xt.slice(); xty[0] = bu.yearsnap(xty[0])
      let xrm = xtm.map(e=>(new Date(e*1000)))
      let xry = xty.map(e=>(new Date(e*1000)))

      // [0]: tick dates, [1]: tick text,
      ticks = [];
      ticks.push([d3.utcDay.range(xr[0], xr[1], 1),"%b %d"]);
      ticks.push([d3.utcDay.range(xr[0], xr[1], 2),"%b %d"]);
      ticks.push([d3.utcWeek.range(xrm[0], xrm[1], 1),"%b %d"]);
      ticks.push([d3.utcWeek.range(xrm[0], xrm[1], 2),"%b %d"]);
      ticks.push([d3.utcMonth.every(1).range(xry[0], xry[1]),"%b %Y"]);
      ticks.push([d3.utcMonth.every(2).range(xry[0], xry[1]),"%b %Y"]);
      ticks.push([d3.utcMonth.every(3).range(xry[0], xry[1]),"%Y"]);
      ticks.push([d3.utcYear.every(1).range(xry[0], xry[1]),"%Y"]);
    }

    /** Redraws X Axis tick marks based on the current X axis range
     * for the focus graph, making "smart" decisions on what type of
     * ticks to use. Tick mark types are precomputed and stored in the
     * "ticks" member by the {@link bgraph~computeXTicks
     * computeXTicks()} function */
    function redrawXTicks() {
      //console.debug("redrawXTicks()");
      var xr = [nXSc.invert(0).getTime(), 
                nXSc.invert(plotbox.width).getTime()];

      var diff = ((xr[1] - xr[0])/(1000*bu.SID));
      // Adjust tick mark separation if the graph is too small
      if (opts.focusRect.width < 500) diff = diff*1.6
      else if (opts.focusRect.width < 550) diff = diff*1.4
      else if (opts.focusRect.width < 600) diff = diff*1.2
      // * tickType identifies the separation and text of ticks
      // * majorSkip is the number of ticks to skip for the annotated
      // "major" ticks. Remaining ticks are drawn as unlabeled small
      // indicators
      if (diff < 10)           { tickType = 0; majorSkip = 1 }
      else if (diff < 20)      { tickType = 0; majorSkip = 2 }
      else if (diff < 45)      { tickType = 0; majorSkip = 7 }
      else if (diff < 120)     { tickType = 1; majorSkip = 7 }
      else if (diff < 240)     { tickType = 2; majorSkip = 4 }
      else if (diff < 320)     { tickType = 4; majorSkip = 1 }
      else if (diff < 1.5*365) { tickType = 4; majorSkip = 2 } 
      else if (diff < 2.6*365) { tickType = 4; majorSkip = 3 } 
      else if (diff < 5*365)   { tickType = 5; majorSkip = 3 } 
      else if (diff < 10*365)  { tickType = 6; majorSkip = 4 } 
      else                     { tickType = 7; majorSkip = 1 }
      // Invisible ticks to the left of the graph
      var pt = ticks[tickType][0].filter((d)=>((d.getTime()<xr[0])))
      // Number of minor ticks in the partially visible 1st major tick interval
      var ind = (majorSkip - pt.length%majorSkip)%majorSkip;
      // Filter tick values based on x axis range
      var tv = ticks[tickType][0].filter(
        (d)=>((d.getTime()>=xr[0]&&d.getTime()<=xr[1])));
      xAxis.tickValues(tv)
        .tickSize(6)
        .tickSizeOuter(0)
        .tickFormat(
          (d,i)=>d3.utcFormat((i%majorSkip==ind)?ticks[tickType][1]:"")(d))
      xAxisObj.call(xAxis.scale(nXSc));
      xAxisObj.selectAll("g").classed("minor", false)
      xAxisObj.selectAll("g")
        .filter((d, i)=>(i%majorSkip!=ind))
        .classed("minor", true)

      // Shift bottom tick marks upwards to ensure they point inwards
      xAxisObj.selectAll("g").selectAll(".tick line")
        .attr("transform", "translate(0,-5)")
      
      if (!opts.roadEditor) {
        // Repeat the above process for the top X axis
        xGrid.tickValues(tv).tickSize(plotbox.width);
        xGridObj.call(xGrid.scale(nXSc));
        xGridObj.selectAll("g").classed("minor", false);
        xGridObj.selectAll("g")
          .filter( (d, i)=>(i%majorSkip!=ind))
          .classed("minor", true);
        xAxisT.tickValues(tv)
          .tickSize(6)
          .tickSizeOuter(0)
          .tickFormat(
            (d,i)=>d3.utcFormat((i%majorSkip==ind)?ticks[tickType][1]:"")(d))
        xAxisObjT.call(xAxisT.scale(nXSc));
        xAxisObjT.selectAll("g").classed("minor", false)
        xAxisObjT.selectAll("g")
          .filter((d, i)=>(i%majorSkip!=ind))
          .classed("minor", true);

        // Shift top tick marks downwards to ensure they point inwards
        xAxisObjT.selectAll("g").selectAll(".tick line")
          .attr("transform", "translate(0,6)")
      }
    }

    /** Check the widths of Y axis labels and tick marks, resizing the
     * graph components if necessary */
    function handleYAxisWidth() {
      //console.debug("curid="+curid+", hidden="+hidden);

      // Checking for the "hidden" state ensures that getBBox() is not
      // called for invisible components in the DOM.
      if (opts.divGraph != null && !hidden) {
        yAxisLabel.text(goal.yaxis);
        if (goal.hidey && !opts.roadEditor) {
          yAxisObj.selectAll("text").remove()
          yAxisObjR.selectAll("text").remove()
        }
        var bbox = yAxisObj.node().getBBox()
        // Adjust the graph size and axes if the y axis tick
        // width has changed by a nontrivial amount. This
        // causes a bit jumpy behavior when dragging the brush
        // across the boundary of width change, but that seems
        // to not be too bad a problem.
        if (Math.abs(bbox.width-yaxisw) > 5) {
          yaxisw = Math.floor(bbox.width)
          resizeGraph()
        }
      }
    }

    /** Adjust the scale and range for the Y axis based on the current
     * range of the Y axis. The Y axis range depends on the graph
     * configuration, including whether it's a headless graph for a
     * screenshot, an interactive graph or the editor. */
    function adjustYScale() {
      var xrange = [nXSc.invert(0), 
                    nXSc.invert(plotbox.width)];
      var yrange
      if (opts.headless) {
        // Headless graphs should match previous pybrain range
        let va = goal.vmin  - PRAF*(goal.vmax-goal.vmin)
        let vb = goal.vmax  + PRAF*(goal.vmax-goal.vmin)
        yrange = [vb, va]
      } else {
        var margin = goal.lnw
        if (margin == 0) margin = Math.abs(PRAF*(goal.vmax-goal.vmin))

        // Compute range in unixtime
        var xtimes = xrange.map((d)=>Math.floor(d.getTime()/1000))
        // Compute Y axis extent of the edited road in range
        var re 
            = roadExtentPartial(road,xtimes[0],xtimes[1],false);
        re.yMin -= margin;
        re.yMax += margin;
        // Compute Y axis extent of the initial road in range
        var ore = roadExtentPartial(iroad,xtimes[0],xtimes[1],false);
        ore.yMin -= margin;
        ore.yMax += margin;
        var ae = mergeExtents(re, ore);
        
        // Compute Y axis extent of datapoints in range
        var de  = dataExtentPartial((goal.plotall&&!opts.roadEditor)
                                    ?alldata:data,
                                    xtimes[0],xtimes[1],false);
        if (de != null) ae = mergeExtents(ae, de);
        var p;
        if (opts.roadEditor)
          p = {xmin:0.0, xmax:0.0, ymin:0.05, ymax:0.05}
        else
          p = {xmin:0.0, xmax:0.0, ymin:0.02, ymax:0.02}
        enlargeExtent(ae, p)
        if ((ae.yMax - ae.yMin) < 2*margin) {
          ae.yMax += margin;
          ae.yMin -= margin;
        }
        yrange = [ae.yMax, ae.yMin];
      }
      
      // Modify the scale object for the entire Y range to focus on
      // the desired range
      var newtr = d3.zoomIdentity
            .scale(plotbox.height/(ySc(yrange[1])-ySc(yrange[0])))
            .translate(0, -ySc(yrange[0]));
      nYSc = newtr.rescaleY(ySc);
      yAxisObj.call(yAxis.scale(nYSc));
      yAxisObjR.call(yAxisR.scale(nYSc));

      // Resize brush if dynamic y limits are beyond graph limits
      if (yrange[0] > goal.yMax) goal.yMax = yrange[0];
      if (yrange[1] < goal.yMin) goal.yMin = yrange[1];
      resizeContext();

      // Rescale the focus rectange to show area being focused.
      var sx = xrange.map( (x)=>xScB(x));
      var sy = yrange.map( (y)=>yScB(y));
      focusrect
        .attr("x", sx[0]+1).attr("width", Math.max(0, sx[1]-sx[0]-2))
        .attr("y", sy[0]+1).attr("height", Math.max(0, sy[1]-sy[0]-2));

    }

    /** Updates the context grapoh X and Y axis scales to consider the
     * newest graph ranges */
    function resizeContext(){
      if (opts.divGraph == null) return;
      xScB.domain([new Date(Math.min(goal.tmin, goal.xMin)*1000), 
                   new Date(Math.max(goal.tmax, goal.xMax)*1000)]);
      xAxisObjB.call(xAxisB.scale(xScB));
      yScB.domain([goal.yMin, goal.yMax]);
    }

    /** Updates the brush rectangle and the brush box in the context
     * graph to cover the updated X range */
    function resizeBrush() {
      if (opts.divGraph == null) return;
      var limits = [xScB(nXSc.invert(0)), 
                    xScB(nXSc.invert(plotbox.width))];
      //console.debug("limits: "+limits);
      if (limits[0] < 0) limits[0] = 0;
      if (limits[1] > brushbox.width) limits[1] = brushbox.width;
      brush.call(brushObj.move, limits );
    }

    /** Updates the context graph by recomputing its limits and
     * resizing the brush in it */
    function reloadBrush() {
      resizeContext();
      resizeBrush();
    }

    /** Gets called by d3.zoom when there has been a zoom event
     * associated with the focus graph */
    function zoomed() {
      //console.debug("id="+curid+", zoomed()");
      //console.trace();
      if ( road.length == 0 ) return
      // Prevent recursive calls if this was initiated by a brush
      // motion, resulting in an updated zoom in the focus graph
      if (d3.event && d3.event.sourceEvent 
          && d3.event.sourceEvent.type === "brush") return

      // Inject the current transform into the plot element
      var tr = d3.zoomTransform(zoomarea.node())
      if (tr == null) return
      
      nXSc = tr.rescaleX(xSc)
      redrawXTicks()
      adjustYScale()
      // Shift Y axis tick marks to make them point inwards
      yAxisObj.selectAll("g").selectAll(".tick line")
        .attr("transform", "translate(6,0)")
      yAxisObjR.selectAll("g").selectAll(".tick line")
        .attr("transform", "translate(-5,0)")
      handleYAxisWidth()

      resizeBrush()
      updateGraphData()
      return
    }

    /** Gets called by d3.brush whenever the brush on the context
     * graph is modified by the user */
    function brushed() {
      //console.debug("id="+curid+", brushed()");
      //console.trace();
      if ( road.length == 0 ) return
      // Prevent recursive calls in case the change in the brush was
      // triggered by a zoom event
      if (d3.event.sourceEvent && d3.event.sourceEvent.type === "zoom") 
        return;
      var s = d3.event.selection || xScB.range()
      
      nXSc.domain(s.map(xScB.invert, xScB))
      redrawXTicks()
      adjustYScale()
      handleYAxisWidth()
      
      zoomarea.call(axisZoom.transform, d3.zoomIdentity
                    .scale(brushbox.width / (s[1] - s[0]))
                    .translate(-s[0], 0))
      updateGraphData()
    }

    /** Updates both the context and focus graphs to include the
     * default zoom range */
    function zoomDefault() {
      if (opts.divGraph == null) return;
      //console.debug("id="+curid+", zoomDefault()");
      var ta = goal.tmin - PRAF*(goal.tmax-goal.tmin);
      var tb = goal.tmax + PRAF*(goal.tmax-goal.tmin);
      var newdom = [new Date(ta*1000),new Date(tb*1000)];
      nXSc.domain(newdom);
      var s = newdom.map(xScB);
      //console.debug(s);
      redrawXTicks();
      adjustYScale();
      zoomarea.call(axisZoom.transform, d3.zoomIdentity
                    .scale(brushbox.width / (s[1] - s[0]))
                    .translate(-s[0], 0));
    }

    /** Updates both the context and focus graphs to zoom out,
        including the entire graph range */
    function zoomAll( ) {
      //console.debug("id="+curid+", zoomAll()");
      if (opts.divGraph == null) return;
      computePlotLimits( false );
      // Redefine the unzoomed X and Y scales in case graph range was redefined
      xSc.domain([new Date(Math.min(goal.tmin, goal.xMin)*1000), 
                  new Date(Math.max(goal.tmax, goal.xMax)*1000)]);
      computeXTicks();
      ySc.domain([goal.yMin, goal.yMax]);
      nXSc = xSc; nYSc = ySc;
      resizeContext();
      zoomarea.call(axisZoom.transform, d3.zoomIdentity);
      // Relocate zoom buttons based on road yaw
      if (goal.dir > 0) {
        zoomin.attr("transform", zoombtntr.botin);
        zoomout.attr("transform", zoombtntr.botout);
      } else {
        zoomin.attr("transform", zoombtntr.topin);
        zoomout.attr("transform", zoombtntr.topout);
      }
      reloadBrush();
    }

    // ---------------- Undo/Redo functionality --------------------
    function clearUndoBuffer() {
      //console.debug("clearUndoBuffer()");
      undoBuffer = [];
      redoBuffer = [];
    }

    function redoLastEdit() {
      //console.debug("redoLastEdit: Undo Buffer has "+undoBuffer.length+" entries");
      if (redoBuffer.length == 0) return;
      pushUndoState(true);
      road = redoBuffer.pop();
      roadChanged();

      return;
    }

    function undoLastEdit() {
      //console.debug("undoLastEdit: Undo Buffer has "+undoBuffer.length+" entries");
      if (undoBuffer.length == 0) return;
      if (undoBuffer.length == 0 || 
          !br.sameRoads(undoBuffer[undoBuffer.length-1], road)) {
        redoBuffer.push(road);
      }
      road = undoBuffer.pop();
      bbr.setRoadObj( road ) // Since the popped version is a copy, must inform beebrain
      roadChanged();
      return;
    }

    function pushUndoState(fromredo = false) {
      //console.debug("pushUndoState: Undo Buffer has "+undoBuffer.length+" entries");
      if (undoBuffer.length == 0 || 
          !br.sameRoads(undoBuffer[undoBuffer.length-1], road)) {
        undoBuffer.push(br.copyRoad(road));
        if (!fromredo) {
          redoBuffer = [];        
        }
      }
    }

    // Determines whether the given road is valid or not (i.e. whether it
    // is clear of the pink region or not)
    // TODO: Must rethink this check, probably a general segment
    // intersection algorithm will be best
    function isRoadValid( rd ) {
      var ir = iroad;
      
      var EPS = 0.000001; // dang floating point comparisons
      
      var now = goal.asof;
      var hor = goal.horizon;
      // Check left/right boundaries of the pink region. This should
      // handle the case when there are no road inflections within the
      // horizon
      if (goal.yaw*br.rdf(rd, now) < goal.yaw*br.rdf(ir, now) - EPS) 
        return false;
      if (goal.yaw*br.rdf(rd, hor) < goal.yaw*br.rdf(ir, hor) - EPS) 
        return false;
      // Iterate through and check current road points in the pink range
      var rd_i1 = br.findSeg(rd, now,-1);
      var rd_i2 = br.findSeg(rd, hor,1);
      for (let i = rd_i1; i < rd_i2; i++) {
        if (goal.yaw*br.rdf(rd, rd[i].end[0]) < 
            goal.yaw*br.rdf(ir, rd[i].end[0]) - EPS) return false;
      }
      // Iterate through and check old road points in the pink range
      var ir_i1 = br.findSeg(ir, now,-1);
      var ir_i2 = br.findSeg(ir, hor,1);
      for (let i = ir_i1; i < ir_i2; i++) {
        if (goal.yaw*br.rdf(rd, ir[i].end[0]) < 
            goal.yaw*br.rdf(ir, ir[i].end[0]) - EPS) return false;
      }
      return true;
    }


    function mergeExtents( ext1, ext2) {
      var ne = {};

      ne.xMin = Math.min(ext1.xMin, ext2.xMin);
      ne.xMax = Math.max(ext1.xMax, ext2.xMax);
      ne.yMin = Math.min(ext1.yMin, ext2.yMin);
      ne.yMax = Math.max(ext1.yMax, ext2.yMax);
      return ne;
    }

    function enlargeExtent( extent, p) {
      var xdiff = extent.xMax - extent.xMin;
      if (xdiff < 1e-7) xdiff = 1e-7;
      var ydiff = extent.yMax - extent.yMin;
      if (ydiff < 1e-7) ydiff = 1e-7;

      extent.xMin = extent.xMin - p.xmin*xdiff;
      extent.xMax = extent.xMax + p.xmax*xdiff;
      extent.yMin = extent.yMin - p.ymin*ydiff;
      extent.yMax = extent.yMax + p.ymax*ydiff;
    }

    function roadExtent( rd, extend = true ) {
      var extent = {}
      // Compute new limits for the current data
      extent.xMin = bu.arrMin(rd.map(d=>d.end[0]))
      extent.xMax = bu.arrMax(rd.map(d=>d.sta[0]))
      extent.yMin = bu.arrMin(rd.map(d=>d.sta[1]))
      extent.yMax = bu.arrMax(rd.map(d=>d.sta[1]))
      // Extend limits by 5% so everything is visible
      var p = {xmin:0.10, xmax:0.10, ymin:0.10, ymax:0.10}
      if (extend) enlargeExtent(extent, p)
      return extent
    }

    function dataExtentPartial( data, xmin, xmax, extend = false ) {
      var extent = {};
      var nd = data.filter(d => (d[0] > xmin && d[0] < xmax))
      if (nd.length == 0) {
        // no points are in range, find enclosing two
        var ind = -1
        for (let i = 0; i < data.length-1; i++) {
          if (data[i][0]<=xmin && data[i+1][0]>=xmax) {
            ind = i; break
          }
        }
        if (ind > 0) nd = data.slice(ind, ind+1)
      }
      // Inform caller if no data points are in between the supplied range.
      if (nd.length == 0) return null

      // Compute new limits for the current data
      extent.xMin = bu.arrMin(nd.map(d=>d[0]))
      extent.xMax = bu.arrMax(nd.map(d=>d[0]))
      extent.yMin = bu.arrMin(nd.map(d=>d[1]))
      extent.yMax = bu.arrMax(nd.map(d=>d[1]))     
      if (bbr.flad != null && bbr.flad[0] <= xmax && bbr.flad[0] >= xmin) {
        const pprv = bbr.flad[1] + br.ppr(road, goal, goal.asof)
        extent.yMin = Math.min(extent.yMin, pprv) // Make room for the
        extent.yMax = Math.max(extent.yMax, pprv) // ghosty PPR datapoint.
      }
      // Extend limits by 5% so everything is visible
      var p = {xmin:0.10, xmax:0.10, ymin:0.10, ymax:0.10}
      if (extend) enlargeExtent(extent, p)
      return extent
    }

    function roadExtentPartial( rd, xmin, xmax, extend = false ) {
      var extent = {};
      // Compute new limits for the current data
      extent.xMin = xmin;
      extent.xMax = xmax;
      extent.yMin = bu.arrMin(rd.map(function(d) { 
        return (d.sta[0] <xmin||d.sta[0]>xmax)?Infinity:d.sta[1]; }));
      extent.yMax = bu.arrMax(rd.map(function(d) { 
        return (d.sta[0] <xmin||d.sta[0]>xmax)?-Infinity:d.sta[1]; }));
      extent.yMin = bu.arrMin([extent.yMin, br.rdf(rd,xmin), br.rdf(rd,xmax)]);
      extent.yMax = bu.arrMax([extent.yMax, br.rdf(rd,xmin), br.rdf(rd,xmax)]);
      // Extend limits by 5% so everything is visible
      var p = {xmin:0.10, xmax:0.10, ymin:0.10, ymax:0.10};
      if (extend) enlargeExtent(extent, p);
      return extent;
    }

    // Convert deadline value (seconds from midnight) to
    // time-of-day like "3am"
    function deadtod(ds) {
      var str = moment.unix(ds).utc().format("h:mma").replace(":00","");
      return str;
    }

    // Convert tluz to the day of the week (eg, "Wed") of the eep day
    function deaddow(t){
      return moment.unix(t).utc().format("ddd");
    }

    // Set the watermark (waterbuf) to number of safe days if not
    // given explicitly.
    function setWatermark() {
      if (goal.waterbuf0 != null) return
      
      goal.safebuf = br.dtd(road, goal, goal.tcur, goal.vcur);
      goal.tluz = goal.tcur+goal.safebuf*bu.SID;
      if (goal.tfin < goal.tluz) goal.tluz = bu.BDUSK;
      goal.loser = br.isLoser(road,goal,data,goal.tcur,goal.vcur);

      if  (goal.asof >= goal.tfin && !goal.loser)  {
        goal.waterbuf = ":)";
        return
      }

      if      (goal.safebuf > 999){ goal.waterbuf = "inf" } 
      else if (goal.safebuf >= 7) { goal.waterbuf = goal.safebuf+"d" } 
      else if (goal.safebuf <= 0) { goal.waterbuf = deadtod(goal.deadline)+"!" }
      else                        { goal.waterbuf = deaddow(goal.tluz) }
    }

    function computePlotLimits( adjustZoom = true ) {
      if (road.length == 0) return

      var now = goal.asof;
      var maxx = bu.daysnap(Math.min(now+opts.maxFutureDays*bu.SID, 
                                 road[road.length-1].sta[0]));
      var cur = roadExtentPartial( road, road[0].end[0], maxx, false );
      var old = roadExtentPartial(iroad,road[0].end[0],maxx,false);
      var ne = mergeExtents( cur, old );

      var d = dataExtentPartial((goal.plotall&&!opts.roadEditor)?alldata:data,road[0].end[0],data[data.length-1][0],false);

      if (d != null) ne = mergeExtents(ne, d)
      if (bbr.fuda.length != 0) {
        var df = dataExtentPartial(bbr.fuda,road[0].end[0],maxx,false);
        if (df != null) ne = mergeExtents(ne, df);
      }

      var p = {xmin:0.10, xmax:0.10, ymin:0.10, ymax:0.10};
      enlargeExtent(ne, p);

      goal.xMin = bu.daysnap(ne.xMin); goal.xMax = bu.daysnap(ne.xMax);
      goal.yMin = ne.yMin; goal.yMax = ne.yMax;

      if ( adjustZoom && opts.divGraph != null) {
        var xrange = [nXSc.invert(0), 
                      nXSc.invert(plotbox.width)];
        var yrange = [nYSc.invert(0), 
                      nYSc.invert(plotbox.height)];
        xSc.domain([new Date(Math.min(goal.tmin, goal.xMin)*1000), 
                    new Date(Math.max(goal.tmax, goal.xMax)*1000)]);
        computeXTicks();
        ySc.domain([goal.yMin, goal.yMax]);
        var newtr = d3.zoomIdentity.scale(plotbox.width
                                          /(xSc(xrange[1]) 
                                            - xSc(xrange[0])))
            .translate(-xSc(xrange[0]), 0);
        zoomarea.call( axisZoom.transform, newtr );
      }
    }

    // Function to generate samples for the Butterworth filter
    function griddlefilt(a, b) {
      return bu.linspace(a, b, Math.floor(bu.clip((b-a)/(bu.SID+1), 40, 2000)));
    }

    // Function to generate samples for the Butterworth filter
    function griddle(a, b, maxcnt = 6000) {
      return bu.linspace(a, b, Math.floor(bu.clip((b-a)/(bu.SID+1), 
                                            Math.min(300, plotbox.width/8),
                                            maxcnt)));
    }

    const stats_timeid = `bgraph(${curid}): Goal stats`
    const graph_timeid = `bgraph(${curid}): Goal graph`
    // Recreates the road array from the "rawknots" array, which includes
    // only timestamp,value pairs

    /** Loads goal details from the supplied JSON input and populates
     * the graph and road matrix table with necessary components based
     * on initially supplied options

        @param {Object} json JSON object with the contents of a BB
        file, directly fed to a {@link beebrain} object instance. */
    function loadGoal( json, timing = true ) {
      //console.debug("id="+curid+", loadGoal()->"+json.params.yoog);
      if (!json.hasOwnProperty("params") || !json.hasOwnProperty("data")) {
        throw new Error("loadGoal: JSON input lacks params or data")
      }
      
      clearUndoBuffer();
      
      processing = true;
      
      // Create beebrain processor
      let suffix =  (json.params.yoog)?" ("+json.params.yoog+")":""
      if (timing) { console.time(stats_timeid+suffix) }
      bbr = new bb(json)
      goal = bbr.goal
      if (opts.divJSON)
        opts.divJSON.innerHTML = JSON.stringify(bbr.getStats(), null, 4)
      if (timing) { console.timeEnd(stats_timeid+suffix) }

      if (goal.error != "") {
        console.log("Beebrain error: "+ bbr.goal.error)
        lastError = ErrType.BBERROR
        var errors = bbr.goal.error.split("\\n")
        showOverlay( (["The following errors prevented us from generating "+bbr.goal.yoog,
                       "(We've pinged Beeminder support to come help fix things up here!)",
                       ""])
                     .concat(errors), sh/30, null )
        resetGoal()
        processing = false
        return
      }

      if (opts.noGraph) {
        showOverlay( (["Beebrain was called with 'NOGRAPH_*' as the slug",
                       "so no graph or thumbnail was generated, just this",
                       "static placeholder!"]), sh/30, null )
        resetGoal()
        processing = false
        return
      }
      
      road = bbr.roads
      iroad = br.copyRoad( road );
      data = bbr.data
      alldata = bbr.alldata

      // Extract limited data
      if (opts.maxDataDays < 0) {
        dataf = data.slice();
        alldataf = alldata.slice();
      } else {
        dataf = data.filter(function(e){
          return e[0]>(goal.asof-opts.maxDataDays*bu.SID);});
        alldataf = alldata.filter(function(e){
          return e[0]>(goal.asof-opts.maxDataDays*bu.SID);});
      }

      if (opts.divGraph) {
        if (!opts.roadEditor && goal.stathead)
          stathead.text(goal.graphsum)
        else
          stathead.text("")
      }
      if (timing) { console.time(graph_timeid+suffix) }
      
      // Finally, wrap up with graph related initialization
      updateRoadData()
      zoomAll();
      processing = false;
      zoomDefault();

      updateTable();
      updateContextData();

      // This next call ensures that stathead and other new graph
      // peoperties are properly reflected in the new graph dimensions
      resizeGraph()
      
      if (timing) { console.timeEnd(graph_timeid+suffix) }
    }

    async function loadGoalFromURL( url, callback = null ) {
      //console.debug( "loadGoalFromURL: Loading: "+url );
      if (url == "" || loading) return
      loading = true
      showOverlay( ["loading..."], sh/10 )
      var resp = await bu.loadJSON( url )
      if (resp.hasOwnProperty("errstring")) {
        removeOverlay()
        throw new Error("loadGoalFromURL: BB file has errors: "+resp.errstring)
      }
      
      if (resp != null) {
        removeOverlay()
        loadGoal( resp )
        if (typeof opts.onRoadChange === 'function') opts.onRoadChange.call()
        updateTableTitles()
      } else {
        if (lastError != null) showOverlay( [ErrMsgs[lastError]] );
        else showOverlay(["Could not load goal file."]);
        if (!opts.headless) setTimeout( removeOverlay, 1500);
        if (typeof opts.onError === 'function') {
          opts.onError.call();
        }
      } 
      loading = false;
    }

    function setSafeDays( days ) {
      if (road.length == 0) {
        console.log("bgraph("+curid+"):setSafeDays(), road is empty!")
        return
      }
      //console.debug("setSafeDays()");
      var curdtd = br.dtd(road, goal, goal.tcur, goal.vcur)
      var now = goal.asof
      if (days < 0) days = 0
      // Look into the future to see the road value to ratchet to
      var daydiff = curdtd - (days - 1) - 1
      if (daydiff <= 0) return
      var futureDate= goal.asof + daydiff*bu.SID
      var ratchetValue = br.rdf( road, futureDate)

      // Find or add two new dots at asof
      // We only allow the first step to record undo info.
      var first = -1, i
      for (i = 1; i < road.length; i++) {
        if (road[i].sta[0] === now) {
          first = i-1; break
        }
      }
      var added = false;
      if (first < 0) {addNewDot(now);added = true}
      var second
      if (i+1 < road.length && road[i+1].sta[0] === now)
        second = i
      else {
        second = addNewDot(now, ratchetValue)
        if (added) {undoBuffer.pop(); added = true}
      }
      //changeDotValue( second, ratchetValue, false );
      //if (added) {undoBuffer.pop(); added = true;}

      roadChanged()
    }

    // Adds a new dot to the supplied x value, with the y value either
    // explicitly specified or computed from the corresponding y
    // value,
    function addNewDot(x, y = null) {
      var found = br.findSeg(road, x);
      if (found >= 0) {
        var s = {};
        var newx = bu.daysnap(x+bu.SID/2), newy = y;
        if (y == null) {
          newy = road[found].sta[1] 
            + road[found].slope*(newx - road[found].sta[0]);
        }
        pushUndoState();
        s.sta = [newx, newy];
        if (found == 0) {
          // First segment splitted
          s.end = road[found+1].sta.slice();
          if (y != null) {
            s.end[1] = s.sta[1]
              +road[found].slope*(s.end[0]-newx);
          }
          road[found].end = [newx, newy];
        } else {
          if (found == road.length-1) {
            // Last segment splitted
            s.end = road[found].end.slice();
            s.end[1] = newy;
          } else {
            s.end = road[found+1].sta.slice();
            if (y != null && opts.keepSlopes) {
              s.end[1] = s.sta[1]
                +road[found].slope*(s.end[0]-newx);
            }
          }
          road[found].end = [newx, newy];
          road[found].slope = br.segSlope(road[found]);
          // If the adjusted segment is vertical, switch its auto field to SLOPE
          if (road[found].sta[0] == road[found].end[0])
            road[found].auto = br.RP.SLOPE
        }
        s.slope = br.segSlope(s);
        s.auto = br.RP.VALUE;
        road.splice(found+1, 0, s);
        br.fixRoadArray( road, opts.keepSlopes?br.RP.VALUE
                      :br.RP.SLOPE, false);
        roadChanged();
      }
      return found;
    }

    function addNewKnot(kind) {
      if (kind < road.length-1) {
        var newt = (road[kind].sta[0] + road[kind+1].sta[0])/2
        if (newt - road[kind].sta[0] > 30*bu.SID) newt = road[kind].sta[0]+30*bu.SID
        addNewDot(newt);
      } else {
        addNewDot(road[kind].sta[0] + 7*bu.SID);
      }
    }

    function removeKnot(kind, fromtable) {
      pushUndoState();

      var oldslope = road[kind].slope;
      road.splice(kind, 1);
      if (opts.keepSlopes) road[kind].slope = oldslope;
      br.fixRoadArray( road, 
                    opts.keepSlopes?br.RP.VALUE
                    :br.RP.SLOPE, fromtable );

      roadChanged()
    }

    // -------------- Drag related utility functions ---------------
    var knottext = null, dottext = null, slopetext = null;

    function createDragInfo( pt, slope = undefined ) {
	    var ptx = nXSc(bu.daysnap(pt[0])*1000);
	    var pty = pt[1];
      knotdate = moment.unix(pt[0]).utc();
      knottext = createTextBox(ptx, plotbox.height-15, 
                               knotdate.format('YYYY-MM-DD')
                               + " ("+knotdate.format("ddd")+")",
                               opts.textBoxCol.stroke);
      dottext = createTextBox(ptx, nYSc(pty)-15, 
                              bu.shn(pt[1]), opts.textBoxCol.stroke)
      if (slope != undefined) {
	      var slopex = nXSc(bu.daysnap(slope[0])*1000);
	      var slopey = nYSc(slope[1]);
        slopetext = createTextBox(slopex,slopey, 
                                  "s:"+bu.shn(slope[2]),
                                  opts.textBoxCol.stroke);
        if (ptx - slopex < 50) hideTextBox(slopetext, true)
      }
    }
    function updateDragInfo( pt, slope ) {
      var ptx = bu.daysnap(pt[0]);
      var pty = pt[1];
      knotdate = moment.unix(ptx).utc(); 
      updateTextBox(knottext, nXSc(ptx*1000), plotbox.height-15, 
                    knotdate.format('YYYY-MM-DD') + " ("+knotdate.format("ddd")+")");
      updateTextBox(dottext, nXSc(ptx*1000), nYSc(pty)-15, 
                    bu.shn(pt[1]));
      if (slope != undefined) {
	      var slopex = bu.daysnap(slope[0]);
	      var slopey = slope[1];
        updateTextBox(slopetext, nXSc(slopex*1000), 
                      nYSc(slopey), 
                      "s:"+bu.shn(slope[2]));
      }
    }
    function removeDragInfo( ) {
      if (knottext != null) rmTextBox(knottext);
      knottext = null;
      if (dottext != null) rmTextBox(dottext);
      dottext = null;
      if (slopetext != null) rmTextBox(slopetext);
      slopetext = null;
    }

    function updateDragPositions( kind, updateKnots ) {
      var rd = road;
      var el = d3.select(opts.divGraph);
      for (let ii = kind; ii < rd.length; ii++) {
  	    el.select("[name=dot"+ii+"]")
	        .attr("cx", r1(nXSc(rd[ii].end[0]*1000)))
		      .attr("cy", r1(nYSc(rd[ii].end[1])));
  	    el.select("[name=ctxdot"+ii+"]")
	        .attr("cx", r1(xScB(rd[ii].end[0]*1000)))
		      .attr("cy", r1(yScB(rd[ii].end[1])));
  		  el.select("[name=road"+ii+"]")
	  	    .attr("x1", r1(nXSc(rd[ii].sta[0]*1000)))
		      .attr("y1", r1(nYSc(rd[ii].sta[1])))
			    .attr("x2", r1(nXSc(rd[ii].end[0]*1000)))
			    .attr("y2", r1(nYSc(rd[ii].end[1])));
  		  el.select("[name=ctxroad"+ii+"]")
	  	    .attr("x1", r1(xScB(rd[ii].sta[0]*1000)))
		      .attr("y1", r1(yScB(rd[ii].sta[1])))
			    .attr("x2", r1(xScB(rd[ii].end[0]*1000)))
			    .attr("y2", r1(yScB(rd[ii].end[1])));
        if (updateKnots) {
  	      el.select("[name=knot"+ii+"]")
	          .attr("x1", r1(nXSc(rd[ii].end[0]*1000)))
		  	    .attr("x2", r1(nXSc(rd[ii].end[0]*1000)));
		      el.select("[name=remove"+ii+"]")
            .attr("transform", 
                  (d) => ("translate("+(nXSc(d.end[0]*1000)+plotpad.left-8)
                          +","+(plotpad.top-20)+") scale(0.6,0.6)"))
        }
  		  el.select("[name=enddate"+ii+"]").text(bu.dayify(rd[ii].end[0], '-'));
  		  el.select("[name=endvalue"+ii+"]").text(bu.shn(rd[ii].end[1]));
  		  el.select("[name=slope"+ii+"]").text(bu.shn(rd[ii].slope*goal.siru));
      }

      if (opts.tableUpdateOnDrag) updateTableValues();
      updateRoadData()
      updateRoadValidity()
      updateWatermark()
      updateBullseye()
      updateContextBullseye()
      updateDataPoints()
      updateMovingAv()
      updateYBHP()
    }

    // -------- Functions related to selection of components --------
    var selection = null;
    var selectType = null;
    var selectelt = null;

    function selectKnot( kind ) {
      if (opts.divGraph == null) return
      highlightDate( kind, true );
      selection = kind; selectType = br.RP.DATE;
      d3.select("[name=knot"+kind+"]")
        .attr("stroke-width", r3(opts.roadKnot.width))
      var x = nXSc(road[kind].end[0]*1000);
      selectelt = gKnots.append("svg:line")
        .attr("class", "selectedknot")
        .attr("pointer-events", "none")
        .attr("x1", x).attr("x2", x)
        .attr("y1",0).attr("y2",plotbox.height)
        .attr("stroke", opts.roadKnotCol.selected)
        .attr("stroke-opacity", 0.9)
        .attr("stroke-width", r3(opts.roadKnot.width+4)).lower()
    }
    function unselectKnot( kind ) {
      highlightDate( kind, false )
      d3.select("[name=knot"+kind+"]")
        .attr("stroke", opts.roadKnotCol.dflt)
        .attr("stroke-width", r3(opts.roadKnot.width))
    }
    function selectDot( kind ) {
      if (opts.divGraph == null) return
      highlightValue( kind, true );
      selection = kind; selectType = br.RP.VALUE;
      d3.select("[name=dot"+kind+"]")
        .attr("r", r3(opts.roadDot.size))
      selectelt = gDots.append("svg:circle")
        .attr("class", "selecteddot")
        .attr("pointer-events", "none")
        .attr("cx", r1(nXSc(road[kind].end[0]*1000)))
        .attr("cy", r1(nYSc(road[kind].end[1])))
        .attr("fill", opts.roadDotCol.selected)
        .attr("fill-opacity", 0.6)
        .attr("r", r3(opts.roadDot.size+4))
        .attr("stroke", "none").lower()
    }
    function unselectDot( kind ) {
      highlightValue( kind, false );
      d3.select("[name=dot"+kind+"]")
        .attr("fill", opts.roadDotCol.editable)
        .attr("r", r3(opts.roadDot.size))
    }
    function selectRoad( kind ) {
      if (opts.divGraph == null) return
      highlightSlope( kind, true );
      selection = kind; selectType = br.RP.SLOPE;
      d3.select("[name=road"+kind+"]")
        .attr("shape-rendering", "geometricPrecision") // crispEdges
        .attr("stroke-width",(opts.roadLine.width,3));
      selectelt = gRoads.append("svg:line")
        .attr("class", "selectedroad")
        .attr("shape-rendering", "geometricPrecision") // crispEdges
        .attr("pointer-events", "none")
        .attr("x1", nXSc(road[kind].sta[0]*1000))
        .attr("x2", nXSc(road[kind].end[0]*1000))
        .attr("y1", nYSc(road[kind].sta[1]))
        .attr("y2", nYSc(road[kind].end[1]))
        .attr("stroke", opts.roadKnotCol.selected)
        .attr("stroke-opacity", 0.9)
        .attr("stroke-width", r3(opts.roadLine.width+4)).lower()
    }
    function unselectRoad( kind ) {
      highlightSlope( kind, false );
      var lineColor = isRoadValid( road )?
            opts.roadLineCol.valid:opts.roadLineCol.invalid;
      d3.select("[name=road"+kind+"]")
        .style("stroke", lineColor)
        .attr("stroke-width", r3(opts.roadLine.width))
    }
    function unselect() {
      selection = null; selectType = null;
      if (selectelt != null) {selectelt.remove(); selectelt=null;}
    }
    function clearSelection() {
      //console.debug("clearSelection()");
      if (selection == null) return;
      if (selectType == br.RP.DATE) unselectKnot( selection );
      else if (selectType == br.RP.VALUE) unselectDot( selection );
      else if (selectType == br.RP.SLOPE) unselectRoad( selection);
      removeDragInfo();
      unselect();
    }

    // -------------- Functions for manipulating knots ---------------
    var roadsave, knotind, knotdate, prevslopes;

    var editingKnot = false;
    function knotDragStarted(d,i) {
	    d3.event.sourceEvent.stopPropagation();
      editingKnot = true;
      pushUndoState();
      var kind = Number(this.id);
      roadsave = br.copyRoad( road );
      if (selection == null) {
        selectKnot(kind);
      } else if (selection != null 
                 && selection == kind && selectType == br.RP.DATE) {
        clearSelection();
      } else {
        clearSelection();
        selectKnot(kind);
      }
      createDragInfo( d.end );
      knottext.grp.raise();
      // Store initial slopes to the left and right to prevent
      // collapsed segment issues
      prevslopes = [];
      prevslopes[0] = road[kind].slope;
      prevslopes[1] = road[kind+1].slope;

    }

    function knotDragged(d,i) {
      unselect();
      // event coordinates are pre-scaled, so use normal scale
	    var x = bu.daysnap(nXSc.invert(d3.event.x)/1000);
      var kind = Number(this.id);
      var rd = road;
      // Clip drag x between the beginning of the current segment and
      // the end of the next segment
      if (x < rd[kind].sta[0]) x = rd[kind].sta[0];
      if (x > rd[kind+1].end[0]) x = rd[kind+1].end[0];

      // If keepIntervals is enabled, shift all future segments as well
      var maxind = kind+1;
      if (opts.keepIntervals) maxind = rd.length;
      for (let ii = kind; ii < maxind; ii++) {
	      rd[ii].end[0] 
          = x + roadsave[ii].end[0] - roadsave[kind].end[0];
      }
      if (isFinite(prevslopes[0]) && road[kind].sta[0]!=road[kind].end[0]) {
        road[kind].slope = prevslopes[0]; 
      }
      if (isFinite(prevslopes[1])&&road[kind+1].sta[0]!=road[kind+1].end[0]) {
        road[kind+1].slope = prevslopes[1]; 
      }
      br.fixRoadArray( rd, opts.keepSlopes?
                    br.RP.VALUE:br.RP.SLOPE,
                    false, br.RP.DATE );

      updateDragPositions( kind, true );
      updateDragInfo( d.end );
    };
    function knotDragEnded(d,i){
      editingKnot = false;

      if (selection == null) {
        unselectKnot(i);
        removeDragInfo();
        roadChanged();
      }
      roadsave = null;
    };

    function knotDeleted(d) {
      var kind = Number(this.id);
      removeKnot(kind, false);
    }

    function changeKnotDate( kind, newDate, fromtable = true ) {
      pushUndoState();

	    var knotmin = (kind == 0) ? goal.xMin-10*bu.SID*bu.DIY : (road[kind].sta[0]) + 0.01;
	    var knotmax = 
            (kind == road.length-1) 
            ? road[kind].end[0]+0.01
        :(road[kind+1].end[0]+0.01);
      if (newDate <= knotmin) newDate = bu.daysnap(knotmin);
      if (newDate >= knotmax) newDate = bu.daysnap(knotmin);
      road[kind].end[0] = newDate;
      if (!fromtable) {
        // TODO?
      }
      br.fixRoadArray( road, null, fromtable, br.RP.DATE );

      roadChanged();
    }

    function knotEdited(d, id) {
      var kind = Number(id);
      var el = d3.select(opts.divTable);
      if (road[kind].auto == br.RP.DATE) {
        if (opts.keepSlopes) disableValue(id);
        else disableSlope(id);
      }
      var cell = el.select('[name=enddate'+kind+']').node();
      cell.focus();
      var range, selection;
      if (document.body.createTextRange) {
        range = document.body.createTextRange();
        range.moveToElementText(cell);
        range.select();
      } else if (window.getSelection) {
        selection = window.getSelection();
        range = document.createRange();
        range.selectNodeContents(cell);
        selection.removeAllRanges();
        selection.addRange(range);
      }
    };

    // ------------------- Functions for manipulating dots -----------------
    var editingDot = false;
    function dotDragStarted(d,id) {
      d3.event.sourceEvent.stopPropagation();
      editingDot = true;
      pushUndoState();
      roadsave = br.copyRoad( road );
      var kind = id;
      if (selection == null) {
        selectDot(kind);
      } else if (selection != null 
                 && selection == kind && selectType == br.RP.VALUE) {
        clearSelection();
      } else {
        clearSelection();
        selectDot(kind);
      }
      if (kind != 0) {
        var seg = road[kind];
        createDragInfo( d.sta, [(seg.sta[0]+seg.end[0])/2, 
                                (seg.sta[1]+seg.end[1])/2, 
                                seg.slope*goal.siru] );
      } else createDragInfo( d.sta );
      dottext.grp.raise();
    };
    function dotDragged(d, id) {
      unselect();
      var now = goal.asof;
	    var y = nYSc.invert(d3.event.y);
      var kind = id;
      var rd = road;
      var seg = road[kind];
	    seg.end[1] = y;
      seg.slope = br.segSlope(seg);
      br.fixRoadArray( rd, opts.keepSlopes?br.RP.VALUE
                    :br.RP.SLOPE,
                    false,br.RP.VALUE );

      var strt = (kind==0)?0:(kind-1);
      updateDragPositions( strt, false );
      if (kind != 0) {
        updateDragInfo( d.sta, [(seg.sta[0]+seg.end[0])/2, 
                                (seg.sta[1]+seg.end[1])/2, 
                                seg.slope*goal.siru] );
      } else updateDragInfo( d.sta );
    };
    function dotDragEnded(d,id){
      editingDot = false;

      if (selection == null) {
        unselectDot( id );
        removeDragInfo();
        roadChanged();
      } 
      roadsave = null;

    };

    function changeDotValue( kind, newValue, fromtable = false ) {
      pushUndoState();

      road[kind].end[1] = newValue;
      if (!fromtable) {
        if (!opts.keepSlopes) 
          road[kind].slope = br.segSlope(road[kind]);
        if (kind == 1) {
          road[kind-1].sta[1] = newValue;
        } else if (kind == road.length-1) {
	        road[kind].end[1] = newValue;
	        road[kind-1].slope = 
            (road[kind].sta[1] - road[kind-1].sta[1])
            / (road[kind].sta[0] - road[kind-1].sta[0]);
        } else {
          road[kind-1].slope = 
            (road[kind].sta[1] - road[kind-1].sta[1])
            / (road[kind].sta[0] - road[kind-1].sta[0]);
        }
      }

      br.fixRoadArray( road, opts.keepSlopes?br.RP.VALUE:null, 
                    fromtable, br.RP.VALUE );

      roadChanged();
    }

    function dotEdited(d, id) {
      var kind = Number(id);
      var el = d3.select(opts.divTable);
      if (road[kind].auto == br.RP.VALUE) {
        disableSlope(id);  
      }
      var cell = el.select('[name=endvalue'+kind+']').node();
      cell.focus();
      var range, selection;
      if (document.body.createTextRange) {
        range = document.body.createTextRange();
        range.moveToElementText(cell);
        range.select();
      } else if (window.getSelection) {
        selection = window.getSelection();
        range = document.createRange();
        range.selectNodeContents(cell);
        selection.removeAllRanges();
        selection.addRange(range);
      }
    };

    // -------------- Functions for manipulating road segments ----------
    var editingRoad = false;
    var roadedit_x;
    function roadDragStarted(d,id) {
      //console.debug("roadDragStarted: "+id);
      d3.event.sourceEvent.stopPropagation();
      editingRoad = true;
      roadedit_x = bu.daysnap(nXSc.invert(d3.event.x)/1000);
      pushUndoState();
      roadsave = br.copyRoad( road );

      if (selection == null) {
        selectRoad(id);
      } else if (selection != null 
                 && selection == id && selectType == br.RP.SLOPE) {
        clearSelection();
      } else {
        clearSelection();
        selectRoad(id);
      }
      var slopex = (d.sta[0]+d.end[0])/2;
      if (slopex < nXSc.invert(0)/1000) 
        slopex = nXSc.invert(0)/1000;
      if (slopex > nXSc.invert(plotbox.width)/1000 - 10) 
        slopex = nXSc.invert(plotbox.width)/1000 - 10;
      createDragInfo( d.end, [slopex, d.sta[1]+d.slope*(slopex-d.sta[0]),
                              d.slope*goal.siru] );
      slopetext.grp.raise();
    };
    function roadDragged(d, id) {
      //console.debug("roadDragged()");
      unselect();
      var now = goal.asof;
      var x = bu.daysnap(nXSc.invert(d3.event.x)/1000);
	    var y = nYSc.invert(d3.event.y);
      var kind = id;
      var rd = road;

      road[kind].slope 
        = ((y - d.sta[1])/Math.max(x - d.sta[0], bu.SID));
      road[kind].end[1] = road[kind].sta[1] 
        + road[kind].slope*(road[kind].end[0] 
                             - road[kind].sta[0]);
      road[kind+1].sta[1] = road[kind].end[1];
      if (!opts.keepSlopes)
        road[kind+1].slope = br.segSlope(road[kind+1]);

      br.fixRoadArray( rd, br.RP.VALUE,
                    false, br.RP.SLOPE );

      updateDragPositions( kind, true );
      var slopex = (d.sta[0]+d.end[0])/2;
      if (slopex < nXSc.invert(0)/1000) 
        slopex = nXSc.invert(0)/1000;
      if (slopex > nXSc.invert(plotbox.width)/1000 - 10) 
        slopex = nXSc.invert(plotbox.width)/1000 - 10;
      updateDragInfo( d.end, [slopex, d.sta[1]+d.slope*(slopex-d.sta[0]),
                              d.slope*goal.siru]  );
    };
    function roadDragEnded(d,id){
      //console.debug("roadDragEnded()");
      editingRoad = false;

      if (selection == null) {
        unselectRoad( id );
        removeDragInfo();
        roadChanged();
      }
      roadsave = null;
    };

    function changeRoadSlope(kind, newSlope, fromtable = false) {
      if (kind == road.length-1) return;
      pushUndoState();

      road[kind].slope = newSlope/(goal.siru);
      if (!fromtable) {
        if (!opts.keepSlopes) {
          road[kind].end[1] = road[kind].sta[1] 
            + road[kind].slope*(road[kind].end[0] 
                                 - road[kind].sta[0]);
          road[kind+1].sta[1] = road[kind].end[1];
          road[kind+1].slope = br.segSlope(road[kind+1]);
        }
      }
      br.fixRoadArray( road, null, fromtable, br.RP.SLOPE );

      roadChanged();
    }

    function roadEdited(d, id) {
      var kind = Number(id);
      var el = d3.select(opts.divTable);
      if (d.auto == br.RP.SLOPE) {
        disableValue(id);
      }
      var cell = el.select('[name=slope'+kind+']').node();
      cell.focus();
      var range, selection;
      if (document.body.createTextRange) {
        range = document.body.createTextRange();
        range.moveToElementText(cell);
        range.select();
      } else if (window.getSelection) {
        selection = window.getSelection();
        range = document.createRange();
        range.selectNodeContents(cell);
        selection.removeAllRanges();
        selection.addRange(range);
      }
    };

    // ---------------- Functions to animate SVG components ----------------
    
    var anim = {
      buf: false, bux: false, aura: false, aurap: false,
      hor: false, hort: false, ybr: false, ybrc: false,
      guides: false, rosy: false, rosyd: false, data: false,
      dataa: false, mav:false
    }
    /** This function initiates a cyclic animation on a particular
     * element, cycling through the attribute and style information
     * supplied in two arrays. Each array is expected to include
     * triples [name, v1, v0], cycling an attribute or style with
     * 'name' up to the v1 value in 'dur' milliseconds and back to v0
     * in 'dur' milliseconds again, repeating indefinitely */
    function startAnim(elt, dur, attrs, styles, tag){
      var tr = elt.transition().duration(dur), i
      
      for (i = 0; i < attrs.length; i++) tr = tr.attr(attrs[i][0], attrs[i][1])
      for (i = 0; i < styles.length; i++) tr = tr.style(styles[i][0], styles[i][1])

      tr = tr.transition().duration(dur)
      for (i = 0; i < attrs.length; i++) tr = tr.attr(attrs[i][0], attrs[i][2])
      for (i = 0; i < styles.length; i++) tr = tr.style(styles[i][0], styles[i][2])
      tr.on("end", ()=>{if (anim[tag]) startAnim(elt, dur, attrs, styles, tag)})
      anim[tag] = true
    }
    function stopAnim(elt, dur, attrs, styles, tag){
      anim[tag] = false
      var tr = elt.transition().duration(dur)
      for (let i = 0; i < attrs.length; i++) tr = tr.attr(attrs[i][0], attrs[i][2])
      for (let i = 0; i < styles.length; i++) tr = tr.style(styles[i][0], styles[i][2])
      tr.on("end", ()=>{anim[tag] = false})
    }
      

    function animBuf(enable) {
      if (opts.roadEditor) return
      var e = gWatermark.selectAll(".waterbuf");
      var x = Number(e.attr("x"))
      var y = Number(e.attr("y"))
      if  (e.node().tagName == 'text') {
      
        let sz = e.style("font-size")
        sz = Number(sz.substring(0,sz.length-2))
        let s =[["font-size", (sz*1.3)+"px",(sz)+"px"],
                ["fill", "#c0c0c0", bu.Cols.GRAY]]
        let a =[["y", y+0.1*sz/3, y]]
        if (enable) startAnim(e, 500, a, s, "buf")
        else stopAnim(e, 300, a, s, "buf")
      } else {
        let h = opts.watermark.height
        let a =[["width", h*1.3, h], ["height", h*1.3, h],
                ["x", x-0.15*h, x], ["y", y-0.15*h, y]]
        if (enable) startAnim(e, 500, a, [], "buf")
        else stopAnim(e, 300, a, [], "buf")
      }
    }
    
    function animBux(enable) {
      if (opts.roadEditor) return
      var e = gWatermark.selectAll(".waterbux");

      var sz = e.style("font-size")
      sz = Number(sz.substring(0,sz.length-2))
      var y = Number(e.attr("y"))
      var s =[["font-size", (sz*1.3)+"px",(sz)+"px"],
              ["fill", "#c0c0c0", bu.Cols.GRAY]]
      var a =[["y", y+0.15*sz, y]]
      if (enable) startAnim(e, 500, a, s, "bux")
      else stopAnim(e, 300, a, s, "bux")
    }
    
    function animAura( enable ) {
      if (opts.roadEditor) return
      var e = gAura.selectAll(".aura");
      var ep = gAura.selectAll(".aurapast");
      
      var s =[["stroke", "#CACAEE", bu.Cols.LPURP],["fill", "#CACAEE", bu.Cols.LPURP]]
      var sp =[["stroke", "#CACAEE", bu.Cols.LPURP],["fill", "#CACAEE", bu.Cols.LPURP]]
      if (enable) {startAnim(e, 500, [], s, "aura");startAnim(ep, 500, [], sp, "aurap")}
      else {stopAnim(e, 300, [], s, "aura"); stopAnim(ep, 300, [], sp, "aurap")}
    }

    function animHor( enable ) {
      if (opts.roadEditor) return
      const o = opts.horizon
      
      var he = gHorizon.select(".horizon");
      var hte = gHorizonText.select(".horizontext");
      const a = [["stroke-width", o.width*scf*3, o.width*scf]],
            s =[["stroke-dasharray",(o.dash*1.3)+","+(o.dash*0.7),
                 (o.dash)+","+(o.dash)]]
      const ts = [["font-size",(o.font*1.2)+"px",
                   (o.font)+"px"]]
      if (enable) {
        startAnim(he, 500, a, s, "hor")
        startAnim(hte, 500, [], ts, "hort" )
      } else {
        stopAnim(he, 300, a, s, "hor")
        stopAnim(hte, 300, [], ts, "hort" )
      }
    }
    
    function animYBR( enable ) {
      if (opts.roadEditor) return
      var e = gOldRoad.select(".oldlanes");
      var styles =[["fill-opacity", 1.0, 0.5],
                     ["fill", "#ffff00", bu.Cols.DYEL]]
      if (enable) startAnim(e, 500, [], styles, "ybr")
      else stopAnim(e, 300, [], styles, "ybr")

      e = gOldCenter.select(".oldroads");
      if (goal.ybhp) {
        styles =[["stroke-width",
                  opts.oldRoadLine.width*scf*2, opts.oldRoadLine.width*scf]]
      } else {
        styles =[["stroke-dasharray",
                  (opts.oldRoadLine.dash*1.3)+","+(opts.oldRoadLine.dash*0.7),
                  (opts.oldRoadLine.dash)+","+(opts.oldRoadLine.dash)],
                 ["stroke-width",
                  opts.oldRoadLine.width*scf*2, opts.oldRoadLine.width*scf]]
      }
      if (enable) startAnim(e, 500, [], styles, "ybrc")
      else stopAnim(e, 300, [], styles, "ybrc")
    }

    function animGuides( enable ) {
      if (opts.roadEditor) return
      var e = gOldGuides.selectAll(".oldguides");
      var a =[["stroke-width", opts.guidelines.width*scf*2.5,
               (d) => ((d<0)?opts.guidelines.weekwidth*scf
                          :opts.guidelines.width*scf)],
              ["stroke",
               (d) => ((d<0)?bu.Cols.BIGG:"#ffff00"),
               (d) => ((d<0)?bu.Cols.BIGG:bu.Cols.LYEL)]]
      if (enable) startAnim(e, 500, a, [], "guides")
      else stopAnim(e, 300, a, [], "guides")
    }

    function animRosy( enable ) {
      if (opts.roadEditor) return
      var e = gRosy.selectAll(".rosy");
      var de = gRosyPts.selectAll(".rd");

      var a =[["stroke-width", 6*scf, 4*scf]]
      var ds =[["r", opts.dataPoint.size*scf*2, opts.dataPoint.size*scf]]
      if (enable) {startAnim(e, 500,a,[],"rosy"); startAnim(de,500,[],ds, "rd") }
      else {stopAnim(e, 300, a, [], "rosy"); stopAnim(de, 300, [], ds, "rd")}
    }

    function animData( enable ) {
      if (opts.roadEditor) return
      var e = gDpts.selectAll(".dp");
      var attrs =[["r", opts.dataPoint.size*scf*2, opts.dataPoint.size*scf]]
      if (enable) startAnim(e, 500, attrs, [], "data")
      else stopAnim(e, 300, attrs, [], "data")
      e = gAllpts.selectAll(".ap");
      attrs =[["r", 0.7*opts.dataPoint.size*scf*2, 0.7*opts.dataPoint.size*scf]]
      if (enable) startAnim(e, 500, attrs, [], "dataa")
      else stopAnim(e, 300, attrs, [], "dataa")
    }
    
    function animMav( enable ) {
      if (opts.roadEditor) return
      var e = gMovingAv.selectAll(".movingav");

      var a =[["stroke-width", 6*scf, 3*scf]]
      if (enable) startAnim(e, 500, a, [], "mav")
      else stopAnim(e, 300, a, [], "mav")
    }

    // ---------------- Functions to update SVG components ----------------

    // Creates or updates the shaded box to indicate past dates
    function updatePastBox() {
      if (opts.divGraph == null || road.length == 0) return;
      var pastelt = gPB.select(".past");
      if (!opts.roadEditor) {
        pastelt.remove();
        return;
      }
      if (pastelt.empty()) {
        gPB.insert("svg:rect", ":first-child")
          .attr("class","past")
	  	    .attr("x", nXSc(goal.xMin))
          .attr("y", nYSc(goal.yMax+3*(goal.yMax-goal.yMin)))
		      .attr("width", nXSc(goal.asof*1000)
                -nXSc(goal.xMin))		  
  		    .attr("height",7*Math.abs(nYSc(goal.yMin)
                                    -nYSc(goal.yMax)))
          .attr("fill", opts.pastBoxCol.fill)
          .attr("fill-opacity", opts.pastBoxCol.opacity);
      } else {
        pastelt
	  	    .attr("x", nXSc(goal.xMin))
          .attr("y", nYSc(goal.yMax+3*(goal.yMax-goal.yMin)))
		      .attr("width", nXSc(goal.asof*1000)
                -nXSc(goal.xMin))		  
  		    .attr("height",7*Math.abs(nYSc(goal.yMin)
                                    -nYSc(goal.yMax)));
      }
    }

    // Creates or updates the shaded box to indicate past dates
    function updatePastText() {
      if (opts.divGraph == null || road.length == 0) return;
      var todayelt = gGrid.select(".pastline");
      var pasttextelt = gPastText.select(".pasttext");
      if (!opts.roadEditor) {
        todayelt.remove();
        pasttextelt.remove();
        return;
      }
      if (todayelt.empty()) {
        gGrid.append("svg:line")
	        .attr("class","pastline")
	  	    .attr("x1", nXSc(goal.asof*1000))
          .attr("y1",0)
		      .attr("x2", nXSc(goal.asof*1000))
          .attr("y2",plotbox.height)
          .style("stroke", bu.Cols.AKRA) 
		      .style("stroke-width", r3(opts.today.width))
      } else {
        todayelt
	  	    .attr("x1", nXSc(goal.asof*1000))
          .attr("y1", 0)
		      .attr("x2", nXSc(goal.asof*1000))
          .attr("y2", plotbox.height);
      }
      var textx = nXSc(goal.asof*1000)-8;
      var texty = plotbox.height/2;
      if (pasttextelt.empty()) {
        gPastText.append("svg:text")
	        .attr("class","pasttext")
	  	    .attr("x",textx ).attr("y",texty)
          .attr("transform", "rotate(-90,"+textx+","+texty+")")
          .attr("fill", bu.Cols.AKRA) 
          .style("font-size", opts.horizon.font+"px") 
          .text("Today"+" ("+moment.unix(goal.asof).utc().format("ddd")+")");
      } else {
        pasttextelt
	  	    .attr("x", textx).attr("y", texty)
          .attr("transform", "rotate(-90,"+textx+","+texty+")")
          .text("Today"+" ("+moment.unix(goal.asof).utc().format("ddd")+")");
      }
    }

    function updateContextToday() {
      if (opts.divGraph == null || road.length == 0) return;
      var todayelt = ctxplot.select(".ctxtoday");
      var pasttextelt = ctxplot.select(".ctxtodaytext");
      if (!opts.roadEditor) {
        todayelt.remove();
        pasttextelt.remove();
        return;
      }
      if (todayelt.empty()) {
        ctxplot.append("svg:line")
	        .attr("class","ctxtoday")
	  	    .attr("x1", xScB(goal.asof*1000))
          .attr("y1",0)
		      .attr("x2", xScB(goal.asof*1000))
          .attr("y2",brushbox.height)
          .style("stroke", "rgb(0,0,200)") 
		      .style("stroke-width", r3(opts.horizon.ctxwidth))
      } else {
        todayelt
	  	    .attr("x1", xScB(goal.asof*1000))
          .attr("y1",0)
		      .attr("x2", xScB(goal.asof*1000))
          .attr("y2",brushbox.height);
      }
      var textx = xScB(goal.asof*1000)-5;
      var texty = brushbox.height/2;

      if (pasttextelt.empty()) {
        ctxplot.append("svg:text")
	        .attr("class","ctxtodaytext")
	  	    .attr("x",textx ).attr("y",texty)
          .attr("transform", "rotate(-90,"+textx+","+texty+")")
          .attr("fill", "rgb(0,0,200)") 
          .style("font-size", (opts.today.ctxfont)+"px") 
          .text("Today");
      } else {
        pasttextelt
	  	    .attr("x", textx).attr("y", texty)
          .attr("transform", "rotate(-90,"+textx+","+texty+")");
      }
    }

    // Creates or updates the Bullseye at the goal date
    function updateBullseye() {
      if (opts.divGraph == null || road.length == 0) return;
      var bullseyeelt = gBullseye.select(".bullseye");
      if (!opts.roadEditor) {
        bullseyeelt.remove();
        return;
      }
      //var bx = nXSc(road[road.length-1].sta[0]*1000)-(opts.bullsEye.size/2);
      //var by = nYSc(road[road.length-1].sta[1])-(opts.bullsEye.size/2);
      var bx = nXSc(goal.tfin*1000)-(opts.bullsEye.size/2);
      var by = nYSc(br.rdf(road, goal.tfin))-(opts.bullsEye.size/2);
      if (bullseyeelt.empty()) {
        gBullseye.append("svg:image")
	        .attr("class","bullseye")
	        .attr("xlink:href",PNG.beye)
	        .attr("externalResourcesRequired",true)
	  	    .attr("x",bx ).attr("y",by)
          .attr('width', opts.bullsEye.size)
          .attr('height', opts.bullsEye.size);
      } else {
        bullseyeelt
	  	    .attr("x", bx).attr("y", by);
      }
    }

    function updateContextBullseye() {
      if (opts.divGraph == null || road.length == 0) return;
      var bullseyeelt = ctxplot.select(".ctxbullseye");
      if (!opts.roadEditor) {
        bullseyeelt.remove();
        return;
      }
      //var bx = xScB(road[road.length-1].sta[0]*1000)-(opts.bullsEye.ctxsize/2);
      //var by = yScB(road[road.length-1].sta[1])-(opts.bullsEye.ctxsize/2);
      var bx = xScB(goal.tfin*1000)-(opts.bullsEye.ctxsize/2);
      var by = yScB(br.rdf(road, goal.tfin))-(opts.bullsEye.ctxsize/2);
      if (bullseyeelt.empty()) {
        ctxplot.append("svg:image")
	        .attr("class","ctxbullseye")
	        .attr("xlink:href",PNG.beyey)
	        .attr("externalResourcesRequired",true)
	  	    .attr("x",bx ).attr("y",by)
          .attr('width', (opts.bullsEye.ctxsize))
          .attr('height', (opts.bullsEye.ctxsize));
      } else {
        bullseyeelt.attr("x", bx).attr("y", by);
      }
    }

    // Creates or updates the Bullseye at the goal date
    function updateOldBullseye() {
      if (opts.divGraph == null || road.length == 0) return;
      var png = (opts.roadEditor)?PNG.beyey:PNG.beye
      var bullseyeelt = gOldBullseye.select(".oldbullseye");
      //var bx = nXSc(iroad[iroad.length-1].sta[0]*1000)-(opts.bullsEye.size/2);
      //var by = nYSc(iroad[iroad.length-1].sta[1])-(opts.bullsEye.size/2);
      var bx = nXSc(goal.tfin*1000)-(opts.bullsEye.size/2);
      var by = nYSc(br.rdf(iroad, goal.tfin))-(opts.bullsEye.size/2);
      if (bullseyeelt.empty()) {
        gOldBullseye.append("svg:image")
	        .attr("class","oldbullseye")
	        .attr("xlink:href",png)
	        .attr("externalResourcesRequired",true)
	  	    .attr("x",bx ).attr("y",by)
          .attr('width', (opts.bullsEye.size))
          .attr('height', (opts.bullsEye.size));
      } else {
        bullseyeelt
	  	    .attr("x", bx).attr("y", by);
      }
    }

    function updateContextOldBullseye() {
      if (opts.divGraph == null || road.length == 0) return;
      var png = (opts.roadEditor)?PNG.beyey:PNG.beye
      var bullseyeelt = ctxplot.select(".ctxoldbullseye");
      var bx = xScB(iroad[iroad.length-1].sta[0]*1000)
        -(opts.bullsEye.ctxsize/2);
      var by = yScB(iroad[iroad.length-1].sta[1])
        -(opts.bullsEye.ctxsize/2);
      if (bullseyeelt.empty()) {
        ctxplot.append("svg:image")
	        .attr("class","ctxoldbullseye")
	        .attr("xlink:href",png)
	        .attr("externalResourcesRequired",true)
	  	    .attr("x",bx ).attr("y",by)
          .attr('width', (opts.bullsEye.ctxsize))
          .attr('height', (opts.bullsEye.ctxsize));
      } else {
        bullseyeelt
	  	    .attr("x", bx).attr("y", by);
      }
    }

    // Creates or updates the watermark with the number of safe days
    function updateWatermark() {
      if (processing) return;
      
      if (opts.divGraph == null || road.length == 0 || hidden) return;

      var tl = [0,0], bbl = [0, plotbox.height/2];
      var tr = [plotbox.width/2,0], bbr = [plotbox.width/2, plotbox.height/2];
      var offg, offb, g = null, b = null, x, y, bbox, newsize, newh;

      setWatermark();
      if      (goal.loser)              g = PNG.sklb
      if      (goal.waterbuf === 'inf') g = PNG.infb
      else if (goal.waterbuf === ':)')  g = PNG.smlb

      if      (goal.dir>0 && goal.yaw<0) { offg = bbr; offb = tl  }
      else if (goal.dir<0 && goal.yaw>0) { offg = tr;  offb = bbl }
      else if (goal.dir<0 && goal.yaw<0) { offg = bbl; offb = tr  }
      else                               { offg = tl;  offb = bbr }

      xlinkloaded = false
      var wbufelt = gWatermark.select(".waterbuf");
      var fs = opts.watermark.fntsize, wmh = opts.watermark.height
      wbufelt.remove();
      if (g != null) {
  	    x = (plotbox.width/2-wmh)/2;
        y = (plotbox.height/2-wmh)/2;

        wbufelt = gWatermark.append("svg:image")
	        .attr("class","waterbuf")
	        //.attr("shape-rendering","crispEdges")
	        .attr("xlink:href",g)
	        .attr("externalResourcesRequired",true)
          .attr('width', wmh)
          .attr('height', wmh)
          .on('load', ()=>{xlinkloaded = true});
      } else {
	  	  x = plotbox.width/4;
        y = plotbox.height/4+fs/3;
        wbufelt = gWatermark.append("svg:text")
	        .attr("class","waterbuf")
	        //.attr("shape-rendering","crispEdges")
          .style('font-size', fs+"px")
          .style('font-weight', "bolder")
          .style('fill', opts.watermark.color)
          .text(goal.waterbuf);
        //if (!goal.ybhp) wbufelt.style('stroke', 'none')
        bbox = wbufelt.node().getBBox();
        if (bbox.width > plotbox.width/2.2) {
          newsize = (fs*(plotbox.width/2.2)
                     /bbox.width);
          newh = newsize/fs*bbox.height;
          y = plotbox.height/4+newh/3;
          wbufelt.style('font-size', newsize+"px");
        }        
        xlinkloaded = true
      }
      wbufelt.attr("x", x + offg[0])
        .attr("y", y + offg[1]);

      var wbuxelt = gWatermark.select(".waterbux");
      wbuxelt.remove();
      if (!opts.roadEditor) {
	  	  x = plotbox.width/4;
        y = plotbox.height/4+fs/3;
        wbuxelt = gWatermark.append("svg:text")
	        .attr("class","waterbux")
	        //.attr("shape-rendering","crispEdges")
          .style('font-size', fs+"px")
          .style('font-weight', "bolder")
          .style('fill', opts.watermark.color)
          .text(goal.waterbux);
        //if (!goal.ybhp) wbuxelt.style('stroke', 'none')
        bbox = wbuxelt.node().getBBox();
        if (bbox.width > plotbox.width/2.2) {
          newsize = (fs*(plotbox.width/2.2)/bbox.width)
          newh = newsize/fs*bbox.height
          y = plotbox.height/4+newh/3
          wbuxelt.style('font-size', newsize+"px")
        }
        wbuxelt.attr("x", x + offb[0])
               .attr("y", y + offb[1])
      } else wbuxelt.remove()
    }
    
    function updateAura() {
      if (processing) return;
      var el = gAura.selectAll(".aura")
      var el2 = gAura.selectAll(".aurapast")
      if (goal.aura && opts.showData) {
        var aurdn = Math.min(-goal.lnw/2.0, -goal.stdflux)
        var aurup = Math.max(goal.lnw/2.0,  goal.stdflux)
        var fudge = PRAF*(goal.tmax-goal.tmin);
        var xr = [nXSc.invert(0).getTime()/1000, 
                  nXSc.invert(plotbox.width).getTime()/1000]
        var xvec,i
        xvec = griddle(Math.max(xr[0], goal.tmin),
                       bu.arrMin([xr[1], goal.asof+bu.AKH, goal.tmax+fudge]),
                       plotbox.width/8)
        // Generate a path string for the aura
        var 
          d = "M"+r1(nXSc(xvec[0]*1000))+" "+r1(nYSc(goal.auraf(xvec[0])+aurup))
        for (i = 1; i < xvec.length; i++)
          d += 
            " L"+r1(nXSc(xvec[i]*1000))+" "+r1(nYSc(goal.auraf(xvec[i])+aurup))
        for (i = xvec.length-1; i >= 0; i--)
          d += 
            " L"+r1(nXSc(xvec[i]*1000))+" "+r1(nYSc(goal.auraf(xvec[i])+aurdn))
        d += " Z"
        if (el.empty()) {
          gAura.append("svg:path")
            .attr("class","aura").attr("d", d)
  		      .style("fill", bu.Cols.LPURP)
  		      .style("stroke-width", 2).style("stroke", bu.Cols.LPURP);
        } else {
          el.attr("d", d);
        }
        if (xr[0] < goal.tmin) {
          xvec = griddle(xr[0], goal.tmin, plotbox.width/8);
          d = "M"+r1(nXSc(xvec[0]*1000))+" "+r1(nYSc(goal.auraf(xvec[0])+aurup))
          for (i = 1; i < xvec.length; i++)
            d += " L"+r1(nXSc(xvec[i]*1000))+" "
                     +r1(nYSc(goal.auraf(xvec[i])+aurup))
          for (i = xvec.length-1; i >= 0; i--)
            d += " L"+r1(nXSc(xvec[i]*1000))+" "
                     +r1(nYSc(goal.auraf(xvec[i])+aurdn))
          d += " Z";
          if (el2.empty()) {
            gAura.append("svg:path")
              .attr("class","aurapast").attr("d", d)
  		        .style("fill", bu.Cols.LPURP)
  		        .style("stroke-width", 2)
  		        .style("stroke-dasharray", "4,4")
              .style("stroke", bu.Cols.LPURP)
          } else {
            el2.attr("d", d)
          }
        } else 
          el2.remove()
      } else {
        el.remove()
        el2.remove()
      }

    }

    // Creates or updates the Akrasia Horizon line
    function updateHorizon() {
        
      if (opts.divGraph == null || road.length == 0) return;
      const horizonelt = gHorizon.select(".horizon");
      const o = opts.horizon
      
      if (horizonelt.empty()) {
        gHorizon.append("svg:line")
	        .attr("class","horizon")
	  	    .attr("x1", nXSc(goal.horizon*1000))
          .attr("y1",0)
		      .attr("x2", nXSc(goal.horizon*1000))
          .attr("y2",plotbox.height)
          .style("stroke", bu.Cols.AKRA) 
          .style("stroke-dasharray", 
                 (o.dash)+","+(o.dash)) 
		      .attr("stroke-width", r3(o.width*scf))
      } else {
        horizonelt
	  	    .attr("x1", nXSc(goal.horizon*1000))
          .attr("y1",0)
		      .attr("x2", nXSc(goal.horizon*1000))
          .attr("y2",plotbox.height)
		      .attr("stroke-width", r3(o.width*scf))
      }
      var textx = nXSc(goal.horizon*1000)+(14);
      var texty = plotbox.height/2;
      var horizontextelt = gHorizonText.select(".horizontext");
      if (horizontextelt.empty()) {
        gHorizonText.append("svg:text")
	        .attr("class","horizontext")
	  	    .attr("x",textx ).attr("y",texty)
          .attr("transform", "rotate(-90,"+textx+","+texty+")")
          .attr("fill", bu.Cols.AKRA) 
          .style("font-size", (o.font)+"px") 
          .text("Akrasia Horizon");
      } else {
        horizontextelt
	  	    .attr("x", textx).attr("y", texty)
          .attr("transform", "rotate(-90,"+textx+","+texty+")");
      }
    }

    function updateContextHorizon() {
      if (opts.divGraph == null || road.length == 0) return;
      const horizonelt = ctxplot.select(".ctxhorizon");
      const o = opts.horizon
      if (horizonelt.empty()) {
        ctxplot.append("svg:line")
	        .attr("class","ctxhorizon")
	  	    .attr("x1", xScB(goal.horizon*1000))
          .attr("y1",yScB(goal.yMin-5*(goal.yMax-goal.yMin)))
		      .attr("x2", xScB(goal.horizon*1000))
          .attr("y2",yScB(goal.yMax+5*(goal.yMax-goal.yMin)))
          .style("stroke", bu.Cols.AKRA) 
          .style("stroke-dasharray", (o.ctxdash)+","
                 +(o.ctxdash)) 
		      .style("stroke-width", r3(o.ctxwidth))
      } else {
        horizonelt
	  	    .attr("x1", xScB(goal.horizon*1000))
          .attr("y1",yScB(goal.yMin-5*(goal.yMax-goal.yMin)))
		      .attr("x2", xScB(goal.horizon*1000))
          .attr("y2",yScB(goal.yMax+5*(goal.yMax-goal.yMin)));
      }

      var textx = xScB(goal.horizon*1000)+12;
      var texty = brushbox.height/2;

      var hortextelt = ctxplot.select(".ctxhortext");
      if (hortextelt.empty()) {
        ctxplot.append("svg:text")
	        .attr("class","ctxhortext")
	  	    .attr("x",textx ).attr("y",texty)
          .attr("transform", "rotate(-90,"+textx+","+texty+")")
          .attr("fill", bu.Cols.AKRA) 
          .style("font-size", (o.ctxfont)+"px") 
          .text("Horizon");
      } else {
        hortextelt
	  	    .attr("x", textx).attr("y", texty)
          .attr("transform", "rotate(-90,"+textx+","+texty+")");
      }
    }

    function updateYBHP() {
      if (opts.divGraph == null || road.length == 0) return
      if (!opts.roadEditor && !goal.ybhp) {
        gYBHP.selectAll("*").remove()
        gYBHPlines.selectAll("*").remove()
        return
      }
      var regions;
        
      // Count all previously generated ybhp path elements on the
      // current svg graph so we can remove unused ones automatically
      var ybhpall = d3.selectAll("#svg"+curid+" #ybhpgrp path")
      var prevcnt = ybhpall.size()

      // NOTE: Currently must have a region covering the wrong side of the road,
      // even if it's white, to cover incorrect sections of isolines and other
      // regions.

      // Region format: From d to D days to derailment (if d=D it's a region
      // boundary, i.e., an isoline of the DTD function), use fill-color
      // fcolor, stroke-color scolor, stroke-width w, and fill-opacity op.
      // Finally, xrange, a list like [xmin, xmax], gives the x-axis range to
      // apply it to. If xrange=null, use [-infinity, infinity].

      if (!goal.ybhp) {
        regions = [
          [0, -1, opts.halfPlaneCol.fill, "none", 0, 1, null]
        ]
      } else {
<<<<<<< HEAD
        if (!opts.roadEditor) {
          regions = [
            // [2,  6, "#cceecc", "none",       0, 1, xrakr],    // green region
            // [6, -1, "#b2e5b2", "none",       0, 1, xrakr],    // dark green region
            [6,  6, "none",      bu.Cols.DYEL, 3, 1, xrfull],    // one week guidelines
//            [6,  6, "none",      bu.Cols.REDDOT, 3, 1, xrfull],    // debugging
//            [7,  7, "none",      bu.Cols.BLUDOT, 3, 1, xrfull],    // debugging
//            [8,  8, "none",      bu.Cols.ORNDOT, 3, 1, xrfull],    // debugging
//            [9,  9, "none",      bu.Cols.GRNDOT, 3, 1, xrfull],    // debugging
            // [0,  2, bu.Cols.LYEL, "none",    0, 0.5, xrfull], // YBR equivalent
            // [1,  2, "#e5e5ff", "none",       0, 1, xrakr],    // blue region
            // [2,  2, "none",      bu.Cols.BLUDOT, 2, 1, xrfull],    // blue line
            // [0,  1, "#fff1d8", "none",       0, 1, xrakr],    // orange region
            // [1,  1, "none",      bu.Cols.ORNDOT, 2, 1, xrfull],    // orange line
            [0, -2, "#fff8f8", "none",       0, 1, null],    // wrong side light red
            [0, -2, "#ffe5e5", "none",       0, 1, xrakr],    // pink region red 
            // [0, -2, "#ffffff", "none",       0, 1, null],    // wrong side white
          ]
        } else {
          regions = [
            [0, -1, opts.halfPlaneCol.fill, "none", 0, 1, null], // Right side background
            [0, -2, "#fff8f8", "none",       0, 1, null],    // wrong side light red
            [0, -2, "#ffe5e5", "none",       0, 1, xrakr],    // pink region red 
          ]
        }
=======
        const xrfull = [goal.tini, goal.tfin]          // x-axis range tini-tfin
        const xrakr  = [goal.asof, goal.asof+7*bu.SID] // now to akrasia horiz.
        const lgreen = "#cceecc" // light green region
        const dgreen = "#b2e5b2" // dark green region
        const bgreen = "#00aa00" // bright green same as GRNDOT for green dots
        const lyello = "#ffff88" // light yellow same as LYEL for classic YBR
        const lblue  = "#e5e5ff" // light blue region
        const bblue  = "#3f3fff" // bright blue same as BLUDOT for blue dots
        const lorang = "#fff1d8" // light orange
        const borang = "#ffa500" // bright orange same as ORNDOT for orange dots
        const pink   = "#ffe5e5" // pink for nozone/oinkzone or bad side of YBR
        const white  = "#ffffff" // white to cover bad side of road artifacts
        
        regions = [
        //[ d,  D, fcolor, scolor,   w,  op, xrange]
        //----------------------------------------------------------------------
        //[ 6, -1, dgreen, "none",   0,   1, xrakr],  // dark green region
        //[ 2,  6, lgreen, "none",   0,   1, xrfull], // green region
          [ 6,  6, "none", bgreen, 1.5,   1, xrfull], // 1-week guiding line
          [ 0,  2, lyello, "none",   0, 0.5, xrfull], // YBR equivalent
        //[ 1,  2, lblue,  "none",   0,   1, xrakr],  // blue region
          [ 2,  2, "none", bblue,  1.5,   1, xrfull], // blue line
        //[ 0,  1, lorang, "none",   0,   1, xrakr],  // orange region
          [ 1,  1, "none", borang, 1.5,   1, xrfull], // orange line
          [ 0, -2, white,  "none",   0,   1, null],   // wrong side white
        //[ 0, -2, pink,   "none",   0,   1, null],   // wrong side red
        //[ 0, -2, pink,   "none",   0,   1, xrakr],  // nozone/oinkzone red
        ]
>>>>>>> 599f2cb6
      }

      // Debugging isolines
      // var tmp = br.isoline(road, dtd, goal, 6, true)
      // iso[6] = tmp[0]
      // iso[7] = tmp[1]
      // iso[8] = tmp[2]
      // iso[9] = tmp[3]
      // iso[7] = iso[7].map((e)=>([e[0], e[1]+0.2]))
      // iso[8] = iso[8].map((e)=>([e[0], e[1]+0.4]))
      // iso[9] = iso[9].map((e)=>([e[0], e[1]+0.6]))
      
      for (var ri = 0; ri < Math.max(prevcnt, regions.length); ri++) {
        // SVG elements for regions are given unique class names
        var clsname = "halfplane"+ri
        var ybhpelt, ybhpgrp
        var reg = regions[ri]
        if (reg[0] != reg[1]) ybhpgrp = gYBHP
        else ybhpgrp = gYBHPlines
        ybhpelt = ybhpgrp.select("."+clsname)
        
        // Force removal of leftover regions if requested or stale detected
        if (reg == undefined || (reg[2] == null && reg[3] == null)) {
          ybhpelt.remove()
          continue
        }

        // Adjustment to y coordinates by half the stroke width
        var adj = goal.yaw*reg[4]/2

        var xr = reg[6]
        if (xr == null) xr = [-Infinity, Infinity]

        var rstrt = reg[0], rend = reg[1]

        // Starting boundary for a region is not allowed to be infinity
        if (rstrt < 0) {
          console.log("updateYBHP(): Invalid region definition")
          continue
        }
        
        // Clip start and end points to within the requested range
        var xstrt = road[0].end[0];
        var xend = road[road.length-1].sta[0];
        if (xstrt < xr[0]) xstrt = xr[0]
        if (xend > xr[1]) xend = xr[1]

        // Determine good side of the road for boundaries at infinity
        var yedge, yedgeb
        if (goal.yaw < 0) {
          yedge = goal.yMin - 0.1*(goal.yMax - goal.yMin);
          yedgeb = goal.yMax + 0.1*(goal.yMax - goal.yMin);
        } else {
          yedge = goal.yMax + 0.1*(goal.yMax - goal.yMin);
          yedgeb = goal.yMin - 0.1*(goal.yMax - goal.yMin);
        }

        // Construct a path element for the starting dtd value. This
        // will be the only path if the starting and ending dtd values
        // are the same.
        var isostrt = getiso(rstrt)

        var x = isostrt[0][0], y = isostrt[0][1]
        if (x < xstrt) { x = xstrt; y = br.isoval( isostrt, x ) }
        var d = "M"+nXSc(x*1000)+" "+(nYSc(y)+adj);
        for (let i = 1; i < isostrt.length; i++) {
          x = isostrt[i][0]; y = isostrt[i][1]
          if (x < xstrt) continue
          if (x > xend) {x = xend; y = br.isoval(isostrt, x)}
          d += " L"+nXSc(x*1000)+" "+(nYSc(y)+adj);
          if (isostrt[i][0] > xend) break;
        }

        if (rend == -1) {
          // Region on the good side of the road
          d+=" L"+nXSc(xend*1000)+" "+(nYSc(br.isoval(isostrt, xend))+adj);
          d+=" L"+nXSc(xend*1000)+" "+nYSc(yedge);
          d+=" L"+nXSc(xstrt*1000)+" "+nYSc(yedge);
          d+=" Z";
        } else if (rend == -2) {
          // Region on the bad side of the road
          d+=" L"+nXSc(xend*1000)+" "+(nYSc(br.isoval(isostrt, xend))+adj);
          d+=" L"+nXSc(xend*1000)+" "+nYSc(yedgeb);
          d+=" L"+nXSc(xstrt*1000)+" "+nYSc(yedgeb);
          d+=" Z";
        } else if (rstrt != rend) {
          // Ending dtd value is different than the starting value, so
          // construct a return path to build an enclosed region
          var isoend = getiso(rend)
          
          var ln = isoend.length
          var x = isoend[ln-1][0], y = isoend[ln-1][1]
          if (x > xend) { x = xend; y = br.isoval( isoend, x ) }
          d += " L"+nXSc(x*1000)+" "+(nYSc(y)+adj);
          for (let i = ln-2; i >= 0; i--) {
            x = isoend[i][0]; y = isoend[i][1]
            if (x > xend) continue
            if (x < xstrt) {
              x = xstrt; y = br.isoval(isoend, x)
            }
            d += " L"+nXSc(x*1000)+" "+(nYSc(y)+adj);
            if (isoend[i][0] < xstrt) break;
          }
          d+=" Z";
        }

        if (ybhpelt.empty()) {
          // Create a new element if an existing one is not found
          ybhpgrp.append("svg:path")
	          .attr("class",clsname)
	  	      .attr("d", d)
	  	      .attr("pointer-events", "none")
            .attr("fill", reg[2])
            .attr("fill-opacity", reg[5])
            .attr("stroke", reg[3])
            .attr("stroke-width", reg[4])
        } else {
          // Update previously created element
          ybhpelt
            .attr("d", d)
            .attr("fill", reg[2])
            .attr("fill-opacity", reg[5])
            .attr("stroke", reg[3])
            .attr("stroke-width", reg[4])
        }
      }
    }

    function updatePinkRegion() {
      if (opts.divGraph == null || road.length == 0) return;
      var pinkelt = gPink.select(".pinkregion");
      var yedge, itoday, ihor;
      var ir = iroad;
      var now = goal.asof;
      var hor = goal.horizon;
      // Determine good side of the road 
      if (goal.yaw > 0) yedge = goal.yMin - 5*(goal.yMax - goal.yMin);
      else yedge = goal.yMax + 5*(goal.yMax - goal.yMin);
      // Compute road indices for left and right boundaries
      itoday = br.findSeg(ir, now)
      ihor = br.findSeg(ir, hor)
      var d = "M"+nXSc(now*1000)
             +" "+nYSc(br.rdf(ir, now))
      for (let i = itoday; i < ihor; i++) {
        d += " L"+nXSc(ir[i].end[0]*1000)
             +" "+nYSc(ir[i].end[1])
      }
      d += " L"+nXSc(hor*1000)+" "+nYSc(br.rdf(ir, hor))
      d += " L"+nXSc(hor*1000)+" "+nYSc(yedge)
      d += " L"+nXSc(now*1000)+" "+nYSc(yedge)
      d += " Z"
      gPinkPat
        .attr("patternTransform", (goal.dir>0)?"rotate(135)":"rotate(45)")
        .attr("x", -goal.dir*nXSc(now*1000))
      
      if (pinkelt.empty()) {
        gPink.append("svg:path")
          .attr("class","pinkregion")
	  	    .attr("d", d)
	  	    .attr("fill-opacity", 0.4)
          .attr("fill", goal.ybhp ? "url(#pinkzonepat"+curid+")"  // try LYEL?
                                  : bu.Cols.PINK) // oinkzone
        //console.log(`goal.ybhp = ${goal.ybhp}`)
      } else {
        pinkelt.attr("d", d)
          .attr("fill", goal.ybhp ? "url(#pinkzonepat"+curid+")"  // try LYEL?
                                  : bu.Cols.PINK) // oinkzone
      }
    }

    function updateCenterline( ir ) {
      // **** Construct the centerline path element ****
      var cw = r3(opts.oldRoadLine.width*scf)
      var adj = goal.yaw*cw/2
      if (opts.roadEditor) adj = 0
      
      // fx,fy: Start of the current line segment
      // ex,ey: End of the current line segment
      var fx = nXSc(ir[0].sta[0]*1000), fy = nYSc(ir[0].sta[1]);
      var ex = nXSc(ir[0].end[0]*1000), ey = nYSc(ir[0].end[1]);
      // Adjust start of road so dashes are stationary wrt time
      var newx = (-nXSc(iroad[0].sta[0]*1000)) % (2*opts.oldRoadLine.dash);
      if (ex != fx) fy = (fy + (-newx-fx)*(ey-fy)/(ex-fx));
      if (fx < 0 || newx > 0) fx = -newx;
      var d, rd = "M"+r1(fx)+" "+(r1(fy)+adj)
      var i
      for (i = 0; i < ir.length; i++) {
        ex = nXSc(ir[i].end[0]*1000); ey = nYSc(ir[i].end[1]);
        if (ex > plotbox.width) {
          fx = nXSc(ir[i].sta[0]*1000); fy = nYSc(ir[i].sta[1]);
          ey = (fy + (plotbox.width-fx)*(ey-fy)/(ex-fx));
          ex = plotbox.width;          
        }
        rd += " L"+r1(ex)+" "+(r1(ey)+adj)
      }

      var roadelt = gOldCenter.select(".oldroads");
      if (roadelt.empty()) {
        //console.log("DEBUG1")
        gOldCenter.append("svg:path")
          .attr("class","oldroads")
	  	    .attr("d", rd)
  		    .attr("pointer-events", "none")
          .style("stroke-dasharray",
                 (goal.ybhp&&!opts.roadEditor)?null:(opts.oldRoadLine.dash)+","
                 +(opts.oldRoadLine.dash))
  		    .style("fill", "none")
  		    .style("stroke-width", cw)
  		    .style("stroke", (goal.ybhp&&!opts.roadEditor)?bu.Cols.REDDOT
                                     : bu.Cols.ORNG) 
      } else {
        //console.log("DEBUG1156")
        roadelt.attr("d", rd)
          .style("stroke-dasharray",
                 (goal.ybhp&&!opts.roadEditor)?null:(opts.oldRoadLine.dash)+","
                 +(opts.oldRoadLine.dash))
  		    .style("stroke-width", r3(opts.oldRoadLine.width*scf))
  		    .style("stroke", (goal.ybhp&&!opts.roadEditor)?bu.Cols.REDDOT
                                     : bu.Cols.ORNG) 
      }

    }
    
    function updateLanes(ir) {
      
      var laneelt = gOldRoad.select(".oldlanes");
      if (opts.roadEditor || ir == null || goal.ybhp) {
        laneelt.remove();
        return
      }      

      var minpx = 3*scf; // Minimum visual width for YBR
      var thin = Math.abs(nYSc.invert(minpx)-nYSc.invert(0));
      var lw = (goal.lnw == 0)?thin:goal.lnw;
      if (Math.abs(nYSc(lw)-nYSc(0)) < minpx) lw=thin;

      var fx, fy, ex, ey, d, i
      fx = nXSc(ir[0].sta[0]*1000); fy = nYSc(ir[0].sta[1]+lw);
      ex = nXSc(ir[0].end[0]*1000); ey = nYSc(ir[0].end[1]+lw);
        
      // Go forward to draw the top side of YBR
      d = "M"+r1(fx)+" "+r1(fy)
      for (i = 0; i < ir.length; i++) {
        ex = nXSc(ir[i].end[0]*1000);
        ey = nYSc(ir[i].end[1]+lw);
        if (ex > plotbox.width) {
          fx = nXSc(ir[i].sta[0]*1000); fy = nYSc(ir[i].sta[1]+lw);
          ey = (fy + (plotbox.width-fx)*(ey-fy)/(ex-fx)); ex = plotbox.width;
        }
        d += " L"+r1(ex)+" "+r1(ey)
      }
      // Go down and backward for the bottom side of the YBR
      ey += (nYSc(0) - nYSc(2*lw));
      d += " L"+r1(ex)+" "+r1(ey)
      for (i = ir.length-1; i >= 0; i--) {
        fx = nXSc(ir[i].sta[0]*1000); fy = nYSc(ir[i].sta[1]-lw);
        if (fx < 0) {
          ex = nXSc(ir[i].end[0]*1000); ey = nYSc(ir[i].end[1]-lw);
          fy = (fy + (0-fx)*(ey-fy)/(ex-fx)); fx = 0;          
        }
        d += " L"+r1(fx)+" "+r1(fy)
      }
      d += " Z";
      // **** Draw the YBR ****
      if (laneelt.empty()) {
        gOldRoad.append("svg:path")
          .attr("class","oldlanes")
  		    .attr("pointer-events", "none")
  		  //.attr("shape-rendering", "crispEdges")
	  	    .attr("d", d)
  		    .style("fill", bu.Cols.DYEL)
  		    .style("fill-opacity", 0.5)
  		    .style("stroke", "none");
      } else {
        laneelt.attr("d", d);
      }
    }

    function updateGuidelines( ir ) {
      
      var guideelt = gOldGuides.selectAll(".oldguides");
      if (opts.roadEditor || ir == null /*|| goal.ybhp*/) {
        guideelt.remove();
        return
      }      

      var yrange = [nYSc.invert(plotbox.height), nYSc.invert(0)];
      var delta = 1, yr = Math.abs(yrange[1] - yrange[0]);
      
      if (! goal.ybhp) {
        // fx,fy: Start of the current segment
        // ex,ey: End of the current segment
        var d, i
        var fx = nXSc(ir[0].sta[0]*1000), fy = nYSc(ir[0].sta[1]);
        var ex = nXSc(ir[0].end[0]*1000), ey = nYSc(ir[0].end[1]);

        var rd2 = "M"+r1(fx)+" "+r1(fy)
        for (i = 0; i < ir.length; i++) {
          ex = nXSc(ir[i].end[0]*1000); ey = nYSc(ir[i].end[1]);
          if (ex > plotbox.width) {
            fx = nXSc(ir[i].sta[0]*1000); fy = nYSc(ir[i].sta[1]);
            if (ex != fx) 
              ey = (fy + (plotbox.width-fx)*(ey-fy)/(ex-fx));
            ex = plotbox.width;          
          }
          rd2 += " L"+r1(ex)+" "+r1(ey)
        }
      
        // **** Update guidelines ****
        var oneshift;
        var bc = goal.maxflux?[goal.yaw*goal.maxflux,0]:br.bufcap(road, goal)
        bc[0] = nYSc(bc[0])-nYSc(0)
        if (goal.lnw > 0 && yr / goal.lnw <= 32) delta = goal.lnw
        else if (goal.lnw > 0 && yr / (6*goal.lnw) <= 32) {
          delta = 6* goal.lnw
        } else {
          delta = yr / 32
        }
        oneshift = goal.yaw * delta
        var numlines = Math.floor(Math.abs((yrange[1] - yrange[0])/oneshift))

        // Create a dummy array as d3 data for guidelines
        var arr = new Array(Math.ceil(numlines)).fill(0);
        // Add a final data entry for the thick guideline
        arr.push(-1)
        var shift = nYSc(ir[0].sta[1]+oneshift) - nYSc(ir[0].sta[1]);
        guideelt = guideelt.data(arr);
        guideelt.exit().remove();
        guideelt.enter().append("svg:path")
          .attr("class","oldguides")
	  	    .attr("d", rd2)
	  	    .attr("transform", (d,i) => ("translate(0,"+((d<0)?bc[0]:((i+1)*shift))+")"))
  		    .attr("pointer-events", "none")
  		    .style("fill", "none")
  		    .attr("stroke-width",
                (d,i) => (r3(d<0 ? opts.guidelines.weekwidth*scf
                             : opts.guidelines.width*scf)))
  		    .attr("stroke", (d,i) => (d<0 ? bu.Cols.BIGG : bu.Cols.LYEL))
        guideelt.attr("d", rd2)
          .attr("transform", function(d,i) { 
            return "translate(0,"+(d<0 ? bc[0] : ((i+1)*shift))+")" })
  		    .attr("stroke-width", (d,i) => r3(d<0 ? opts.guidelines.weekwidth*scf
                                            : opts.guidelines.width*scf))
  		    .attr("stroke", (d,i) => (d<0 ? bu.Cols.BIGG : bu.Cols.LYEL))
      } else {
        function buildPath( d, i ) { return getisopath(d, [goal.tini, goal.tfin]) }

        // Create an index array as d3 data for guidelines
        var xrange = [nXSc.invert(0)/1000, nXSc.invert(plotbox.width)/1000]
        var lnw = isolnwborder(xrange)
        if (Math.abs(nYSc(0) - nYSc(lnw)) > 8) delta = 1
        else if (7*(Math.abs(nYSc(0) - nYSc(lnw))) > 8) delta = 7
        else delta = 28
        var numlines = Math.floor(1.2*Math.abs((yrange[1] - yrange[0])/(delta*lnw)))
        if (lnw == 0 || numlines < 28) numlines = 28
        var arr = new Array(Math.ceil(numlines)).fill(0)
        arr = [...arr.keys()].map(d=>(d+1)*delta-1)
        
        guideelt = guideelt.data(arr);
        guideelt.exit().remove();
        guideelt.enter().append("svg:path")
          .attr("class","oldguides")
	  	    .attr("d", buildPath)
          .attr("transform", null)
  		    .attr("pointer-events", "none")
  		    .attr("fill", "none")
  		    .attr("stroke-width",opts.guidelines.width*scf)
  		    .attr("stroke", bu.Cols.LYEL)
        guideelt
	  	    .attr("d", buildPath)
          .attr("transform", null)
  		    .attr("stroke", bu.Cols.LYEL)
  		    .attr("stroke-width", opts.guidelines.width*scf)
      }

    }
    
    // Creates or updates the unedited road
    function updateOldRoad() {
      if (opts.divGraph == null || road.length == 0) return;
      // Find road segments intersecting current x-axis range
      var l = [nXSc.invert(0).getTime()/1000, 
               nXSc.invert(plotbox.width).getTime()/1000];
      var rdfilt = function(r) {
        return ((r.sta[0] > l[0] && r.sta[0] < l[1])
                || (r.end[0] > l[0] && r.end[0] < l[1]));
      };
      var ir = iroad.filter(rdfilt);
      if (ir.length == 0) ir = [iroad[br.findSeg(iroad, l[0])]];

      updateCenterline( ir )
      
      // Construct and filter a trimmed road matrix iroad2 for the YBR
      // and guidelines
      var iroad2 = iroad.slice(1,-1), ind;
      var ir2 = iroad2.filter(rdfilt);
      if (ir2.length == 0) {
        // If no segmens were found, check if we can find a segment
        // that traverses the current x-axis range
        var seg = br.findSeg(iroad2, l[0]);
        if (seg < 0) ir2 = null;
        else ir2 = [iroad2[seg]];
      }

      updateLanes( ir2 )
      updateGuidelines( ir2 )
    }

    function updateContextOldRoad() {
      if (opts.divGraph == null || road.length == 0) return;
      // Create, update and delete road lines on the brush graph
      var roadelt = ctxplot.selectAll(".ctxoldroads");
      var ir = iroad;
      var d = "M"+r1(xScB(ir[0].sta[0]*1000))+" "
                 +r1(yScB(ir[0].sta[1]))
      for (let i = 0; i < ir.length; i++) {
        d += " L"+r1(xScB(ir[i].end[0]*1000))+" "
                 +r1(yScB(ir[i].end[1]))
      }
      if (roadelt.empty()) {
        ctxplot.append("svg:path")
          .attr("class","ctxoldroads")
	  	    .attr("d", d)
          .style("stroke-dasharray",
                 (goal.ybhp&&!opts.roadEditor)?null:(opts.oldRoadLine.ctxdash)+","
                 +(opts.oldRoadLine.ctxdash)) 
  		    .style("fill", "none")
  		    .style("stroke-width",opts.oldRoadLine.ctxwidth)
          .style("stroke", (goal.ybhp&&!opts.roadEditor)?bu.Cols.REDDOT
                                     : bu.Cols.ORNG) 
      } else {
        roadelt.attr("d", d)
          .style("stroke-dasharray",
                 (goal.ybhp&&!opts.roadEditor)?null:(opts.oldRoadLine.ctxdash)+","
                 +(opts.oldRoadLine.ctxdash)) 
          .style("stroke", (goal.ybhp&&!opts.roadEditor)?bu.Cols.REDDOT
                                     : bu.Cols.ORNG) 
      }
    }

    // Creates or updates vertical lines for odometer resets
    function updateOdomResets() {
      if (opts.divGraph == null || road.length == 0 || bbr.oresets.length == 0) return;

      // Create, update and delete vertical knot lines
      var orelt = gOResets.selectAll(".oresets").data(bbr.oresets);
      if (opts.roadEditor) {
        orelt.remove(); return
      }
      orelt.exit().remove();
      orelt
	      .attr("x1", function(d){ return nXSc(d*1000);})
	      .attr("y1", 0)
	      .attr("x2", function(d){ return nXSc(d*1000);})
        .attr("y2", plotbox.height)
      orelt.enter().append("svg:line")
	      .attr("class","oresets")
	      .attr("id", function(d,i) {return i;})
	      .attr("name", function(d,i) {return "oreset"+i;})
	      .attr("x1", function(d){ return nXSc(d*1000);})
	      .attr("x2", function(d){ return nXSc(d*1000);})
	      .attr("stroke", "rgb(200,200,200)") 
          .style("stroke-dasharray", 
                 (opts.odomReset.dash)+","+(opts.odomReset.dash)) 
	      .attr("stroke-width",opts.odomReset.width);
    }

    function updateKnots() {
      if (opts.divGraph == null || road.length == 0) return;
      // Create, update and delete vertical knot lines
      var knotelt = gKnots.selectAll(".knots").data(road);
      var knotrmelt = buttonarea.selectAll(".remove").data(road);
      if (!opts.roadEditor) {
        knotelt.remove();
        knotrmelt.remove();
        return;
      }
      knotelt.exit().remove();
      knotelt
	      .attr("x1", function(d){ return nXSc(d.end[0]*1000);})
	      .attr("y1", 0)
	      .attr("x2", function(d){ return nXSc(d.end[0]*1000);})
        .attr("y2", plotbox.height)
	      .attr("stroke", "rgb(200,200,200)") 
	      .attr("stroke-width",opts.roadKnot.width);
      knotelt.enter().append("svg:line")
	      .attr("class","knots")
	      .attr("id", function(d,i) {return i;})
	      .attr("name", function(d,i) {return "knot"+i;})
	      .attr("x1", function(d){ return nXSc(d.end[0]*1000);})
	      .attr("x2", function(d){ return nXSc(d.end[0]*1000);})
	      .attr("stroke", "rgb(200,200,200)") 
	      .attr("stroke-width",opts.roadKnot.width)
        .on('wheel', function(d) { 
          // Redispatch a copy of the event to the zoom area
          var new_event = new d3.event.constructor(d3.event.type, d3.event)
          zoomarea.node().dispatchEvent(new_event)
          // Prevents mouse wheel event from bubbling up to the page
          d3.event.preventDefault()
        })
	      .on("mouseover",function(d,i) {
	        if (!editingKnot && !editingDot && !editingRoad
             && !(selectType == br.RP.DATE && i == selection)) {
            highlightDate(i,true);
            d3.select(this)
              .attr("stroke-width",(opts.roadKnot.width+2));
          }})
	      .on("mouseout",function(d,i) {
	        if (!editingKnot && !editingDot && !editingRoad
             && !(selectType == br.RP.DATE && i == selection)) {
            highlightDate(i,false);
            d3.select(this)
              .attr("stroke-width",opts.roadKnot.width);
          }})
        .on("click", function(d,i) { 
          if (d3.event.ctrlKey) knotEdited(d,this.id);})
        .call(d3.drag()
              .on("start", knotDragStarted)
              .on("drag", knotDragged)
              .on("end", knotDragEnded));

      // Create, update and delete removal icons for knots
      knotrmelt.exit().remove();
      knotrmelt
      //  	            .attr("id", function(d,i) {return i;})
      //	            .attr("name", function(d,i) {return "remove"+i;})
        .attr("transform", 
              function(d){ 
                return "translate("+(nXSc(d.end[0]*1000)
                                     +plotpad.left-14*opts.roadKnot.rmbtnscale)
                  +","+(plotpad.top-28*opts.roadKnot.rmbtnscale-3)+") scale("+opts.roadKnot.rmbtnscale+")";
              })
        .style("visibility", function(d,i) {
          return (i > 0 && i<road.length-2)
            ?"visible":"hidden";});
      knotrmelt.enter()
        .append("use")
        .attr("class", "remove")
        .attr("xlink:href", "#removebutton")
  	    .attr("id", function(d,i) {return i;})
	      .attr("name", function(d,i) {return "remove"+i;})
        .attr("transform", 
              function(d){ 
                return "translate("+(nXSc(d.end[0]*1000)
                                     +plotpad.left-14*opts.roadKnot.rmbtnscale)
                  +","+(plotpad.top-28*opts.roadKnot.rmbtnscale-3)+") scale("+opts.roadKnot.rmbtnscale+")";
              })
        .style("visibility", function(d,i) {
          return (i > 0 && i < road.length-2)
            ?"visible":"hidden";})
		    .on("mouseenter",function(d,i) {
			    d3.select(this).attr("fill",opts.roadKnotCol.rmbtnsel); 
          highlightDate(i, true);})
		    .on("mouseout",function(d,i) {
			    d3.select(this).attr("fill",opts.roadKnotCol.rmbtns);
          highlightDate(i, false);})
		    .on("click",knotDeleted);
    }

    function updateRoads() {
      if (opts.divGraph == null || road.length == 0) return;
      var lineColor = isRoadValid( road )?
            opts.roadLineCol.valid:opts.roadLineCol.invalid;

      // Create, update and delete road lines
      var roadelt = gRoads.selectAll(".roads").data(road);
      if (!opts.roadEditor) {
        roadelt.remove();
        return;
      }
      roadelt.exit().remove();
      roadelt
		    .attr("x1", function(d) { return nXSc(d.sta[0]*1000) })
        .attr("y1", function(d) { return nYSc(d.sta[1]) })
		    .attr("x2", function(d) { return nXSc(d.end[0]*1000) })
		    .attr("y2", function(d) { return nYSc(d.end[1]) })
		    .style("stroke",lineColor)
      roadelt.enter()
        .append("svg:line")
		    .attr("class","roads")
  		  .attr("id",   function(d,i) { return i })
	  	  .attr("name", function(d,i) { return "road"+i })
  		  .attr("x1",   function(d)   { return nXSc(d.sta[0]*1000) })
  		  .attr("y1",   function(d)   { return nYSc(d.sta[1]) })
	  	  .attr("x2",   function(d)   { return nXSc(d.end[0]*1000) })
  		  .attr("y2",   function(d)   { return nYSc(d.end[1]) })
		    .style("stroke",lineColor)
  		  .attr("stroke-width",opts.roadLine.width)
        .on('wheel', function(d) { 
          // Redispatch a copy of the event to the zoom area
          var new_event = new d3.event.constructor(d3.event.type, d3.event)
          zoomarea.node().dispatchEvent(new_event)
          // Prevents mouse wheel event from bubbling up to the page
          d3.event.preventDefault()
        })		  
        .on("mouseover",function(d,i) { 
	        if (!editingKnot && !editingDot && !editingRoad
             && !(selectType == br.RP.SLOPE && i == selection)) {
            if (i > 0 && i < road.length-1) {
			        d3.select(this)
                .attr("stroke-width",(opts.roadLine.width+2));
              highlightSlope(i, true);}}})
		    .on("mouseout",function(d,i) { 
	        if (!editingKnot && !editingDot && !editingRoad
             && !(selectType == br.RP.SLOPE && i == selection)) {
            if (i > 0 && i < road.length-1) {
			        d3.select(this)
                .attr("stroke-width",opts.roadLine.width);
              highlightSlope(i, false);}}})
        .on("click", function(d,i) { 
          if (d3.event.ctrlKey) roadEdited(d, this.id);})
        .call(d3.drag()
              .on("start", function(d,i) { 
                if (i > 0 && i < road.length-1) 
                  roadDragStarted(d, Number(this.id));})
              .on("drag", function(d,i) { 
                if (i > 0 && i < road.length-1) 
                  roadDragged(d, Number(this.id));})
              .on("end", function(d,i) { 
                if (i > 0 && i < road.length-1) 
                  roadDragEnded(d, Number(this.id));}));
    }

    function updateRoadData() {
      // Recompute dtd array and isolines for the newly edited
      // road. Cannot rely on the beebrain object since its road
      // object will be set to the newly edited road later, once
      // dragging is finished.
      dtd = br.dtdarray( road, goal )
      iso = []
      for (let i = 0; i < 7; i++) iso[i] = br.isoline( road, dtd, goal, i)
    }
    
    function updateRoadValidity() {
      if (opts.divGraph == null || road.length == 0) return;
      var lineColor = isRoadValid( road )?
            opts.roadLineCol.valid:opts.roadLineCol.invalid;

      // Create, update and delete road lines
      var roadelt = gRoads.selectAll(".roads");
      roadelt.style("stroke",lineColor);

      roadelt = ctxplot.selectAll(".ctxroads");
      roadelt.style("stroke",lineColor);
    }

    function updateContextRoads() {
      if (opts.divGraph == null || road.length == 0) return;
      var lineColor = isRoadValid( road )?
            opts.roadLineCol.valid:opts.roadLineCol.invalid;

      // Create, update and delete road lines for the brush 
      var roadelt = ctxplot.selectAll(".ctxroads").data(road);
      if (!opts.roadEditor) {
        roadelt.remove();
        return;
      }
      roadelt.exit().remove();
      roadelt
		    .attr("x1", function(d){ return xScB(d.sta[0]*1000);})
        .attr("y1",function(d){ return yScB(d.sta[1]);})
		    .attr("x2", function(d){ return xScB(d.end[0]*1000);})
		    .attr("y2",function(d){ return yScB(d.end[1]);})
  		  .style("stroke", lineColor);
      roadelt.enter()
        .append("svg:line")
		    .attr("class","ctxroads")
  		  .attr("id", function(d,i) {return i;})
	  	  .attr("name", function(d,i) {return "ctxroad"+i;})
  		  .attr("x1", function(d){ return xScB(d.sta[0]*1000);})
  		  .attr("y1",function(d){ return yScB(d.sta[1]);})
	  	  .attr("x2", function(d){ return xScB(d.end[0]*1000);})
  		  .attr("y2",function(d){ return yScB(d.end[1]);})
  		  .style("stroke", lineColor)
  		  .style("stroke-width",opts.roadLine.ctxwidth);
    }

    function updateDots() {
      if (opts.divGraph == null || road.length == 0) return;
      // Create, update and delete inflection points
      var dotelt = gDots.selectAll(".dots").data(road);
      if (!opts.roadEditor) {
        dotelt.remove();
        return;
      }
      dotelt.exit().remove();
      dotelt
		    .attr("cx", function(d) { return r1(nXSc(d.sta[0]*1000)) })
        .attr("cy", function(d) { return r1(nYSc(d.sta[1])) })
      dotelt.enter().append("svg:circle")
		    .attr("class","dots")
		    .attr("id", function(d,i) { return i-1 })
		    .attr("name", function(d,i) { return "dot"+(i-1) })
        .attr("cx", function(d) { return r1(nXSc(d.sta[0]*1000)) })
		    .attr("cy",function(d)  { return r1(nYSc(d.sta[1])) })
		    .attr("r", r3(opts.roadDot.size))
        .attr("fill", opts.roadDotCol.editable)
		    .style("stroke-width", opts.roadDot.border) 
        .on('wheel', function(d) { 
          // Redispatch a copy of the event to the zoom area
          var new_event = new d3.event.constructor(d3.event.type, d3.event)
          zoomarea.node().dispatchEvent(new_event)
          // Prevents mouse wheel event from bubbling up to the page
          d3.event.preventDefault()
        })
        .on("mouseover",function(d,i) { 
	        if (!editingKnot && !editingDot && !editingRoad
              && !(selectType == br.RP.VALUE && i-1 == selection)) {
            highlightValue(i-1, true);
			      d3.select(this).attr("r", r3(opts.roadDot.size+2))
          }})
		    .on("mouseout",function(d,i) { 
	        if (!editingKnot && !editingDot && !editingRoad
              && !(selectType == br.RP.VALUE && i-1 == selection)) {
            highlightValue(i-1, false)
			      d3.select(this).attr("r", r3(opts.roadDot.size))
          }})
        .on("click", function(d,i) { 
          if (d3.event.ctrlKey) dotEdited(d,this.id);})
        .call(d3.drag()
              .on("start", function(d,i) { 
                dotDragStarted(d, Number(this.id));})
              .on("drag", function(d,i) { 
                dotDragged(d, Number(this.id));})
              .on("end", function(d,i) { 
                dotDragEnded(d, Number(this.id));}));
    }
    function updateContextDots() {
      if (opts.divGraph == null || road.length == 0) return;
      // Create, update and delete inflection points
      var dotelt = ctxplot.selectAll(".ctxdots").data(road);
      if (!opts.roadEditor) {
        dotelt.remove();
        return;
      }
      dotelt.exit().remove();
      dotelt
		    .attr("cx", function(d) { return r1(xScB(d.sta[0]*1000)) })
        .attr("cy",function(d)  { return r1(yScB(d.sta[1])) })
      dotelt.enter().append("svg:circle")
		    .attr("class","ctxdots")
		    .attr("r", r3(opts.roadDot.ctxsize))
        .attr("fill", opts.roadDotCol.editable)
		    .style("stroke-width", opts.roadDot.ctxborder)
        .attr("cx", function(d) { return r1(xScB(d.sta[0]*1000)) })
		    .attr("cy", function(d) { return r1(yScB(d.sta[1])) })
    }

    function dpFill( pt ) {
      return br.dotcolor(road, goal, pt[0], pt[1], iso);
    }
    function dpFillOp( pt ) {
      return (pt[3] == bbr.DPTYPE.AGGPAST)?1:0.3;
    }
    function dpStrokeWidth( pt ) {
      return (((pt[3] == bbr.DPTYPE.AGGPAST)?1:0.5)*scf)+"px";
    }

    var dotTimer = null, dotText = null;
    function showDotText(d) {
	    var ptx = nXSc(bu.daysnap(d[0])*1000);
	    var pty = nYSc(d[1]);
      var txt = moment.unix(d[0]).utc().format("YYYY-MM-DD")
        +", "+((d[6] != null)?bu.shn(d[6]):bu.shn(d[1]));
      if (dotText != null) rmTextBox(dotText);
      var info = [];
      if (d[2] !== "") info.push("\""+d[2]+"\"");
      if (d[6] !== null && d[1] !== d[6]) info.push("total:"+d[1]);
      var col = br.dotcolor(road, goal, d[0], d[1], iso);
      dotText = createTextBox(ptx, pty-(15+18*info.length), txt, 
                              col, info );
    };
    function removeDotText() { rmTextBox(dotText); }

    function updateDotGroup(grp,d,cls,r,
                            s=null,sw=null,f=null,hov=true,fop=null) {
      var dpelt;
      dpelt = grp.selectAll("."+cls).data(d);
      dpelt.exit().remove();
      dpelt
		    .attr("cx", function(d) { return r1(nXSc((d[0])*1000)) })
        .attr("cy", function(d) { return r1(nYSc(d[1])) })
      if (r != null && scf != oldscf) dpelt.attr("r", r3(r))
      if (sw != null) dpelt.attr("stroke-width", sw)
      if (cls != "rd" && cls != "std" && cls != "hpts") {
        if (f != null) dpelt.attr("fill", f)
        if (fop != null) dpelt.style("fill-opacity", fop)
      }
      dpelt.enter().append("svg:circle")
		    .attr("class",cls)
        .attr("r", r3(r))
		    .attr("cx", function(d) { return r1(nXSc((d[0])*1000)) })
        .attr("cy", function(d) { return r1(nYSc(d[1])) })
		    .attr("stroke-width", sw)
		    .style("stroke", s)
        .attr("fill", f)
        .style("fill-opacity", fop)
        .style("pointer-events", function() {
          return (opts.roadEditor&&hov)?"none":(opts.headless?null:"all");})
        .on('wheel', function(d) { 
          // Redispatch a copy of the event to the zoom area
          var new_event = new d3.event.constructor(d3.event.type, d3.event)
          zoomarea.node().dispatchEvent(new_event)
          // Prevents mouse wheel event from bubbling up to the page
          d3.event.preventDefault()
        })
		    .on("mouseenter",function(d) {
          if (dotTimer != null) window.clearTimeout(dotTimer);
          dotTimer = window.setTimeout(function() {
            showDotText(d); dotTimer = null;
			    }, 500);})
		    .on("mouseout",function() { 
          if (dotText != null) {
            removeDotText();
            dotText = null;
          }
          window.clearTimeout(dotTimer); dotTimer = null;});
    }

    function updateRosy() {
      if (processing) return;

      var l = [nXSc.invert(0).getTime()/1000, 
               nXSc.invert(plotbox.width).getTime()/1000];
      var df = function(d) {
        return ((d[0] >= l[0] && d[0] <= l[1]) || (d[4] >= l[0] && d[4] <= l[1]));
      }

      // *** Plot rosy lines ***
      var rosyelt = gRosy.selectAll(".rosy");
      var rosydelt = gRosyPts.selectAll(".rd");
      if (opts.showData || !opts.roadEditor) {
        if (goal.rosy) {
          var pts = (bbr.flad != null)
              ?bbr.rosydata.slice(0,bbr.rosydata.length-1):bbr.rosydata;
          var npts = pts.filter(df), i;
          if (bbr.rosydata.length == 0) {
            // no points are in range, find enclosing two
            var ind = -1;
            for (i = 0; i < bbr.rosydata.length-1; i++) {
              if (bbr.rosydata[i][0]<=l[0]&&bbr.rosydata[i+1][0]>=l[1]) {
                ind = i; break;
              }
            }
            if (ind > 0) npts = bbr.rosydata.slice(ind, ind+2);
          }
          if (npts.length != 0) {
            var d = "M"+r1(nXSc(npts[0][4]*1000))+" "+r1(nYSc(npts[0][5]))
            for (i = 0; i < npts.length; i++) {
              d += " L"+r1(nXSc(npts[i][0]*1000))+" "+ r1(nYSc(npts[i][1]))
            }
            if (rosyelt.empty()) {
              gRosy.append("svg:path")
                .attr("class","rosy")
	  	          .attr("d", d)
  		          .style("fill", "none")
  		          .attr("stroke-width",r3(4*scf))
  		          .style("stroke", bu.Cols.ROSE);
            } else {
              rosyelt.attr("d", d)
  		          .attr("stroke-width", r3(4*scf))
            }
          } else rosyelt.remove();
          updateDotGroup(gRosyPts, npts, "rd", 
                         r3(opts.dataPoint.size*scf),
                         null, null, bu.Cols.ROSE, true, null)
        } else {
          rosyelt.remove()
          rosydelt.remove()
        }
      } else {
        rosyelt.remove()
        rosydelt.remove()
      }
    }
    
    function updateSteppy() {
      if (processing) return;

      var l = [nXSc.invert(0).getTime()/1000,
               nXSc.invert(plotbox.width).getTime()/1000];
      var df = function(d) {
        return ((d[0] >= l[0] && d[0] <= l[1]) || (d[4] >= l[0] && d[4] <= l[1]));
      }
      // *** Plot steppy lines ***
      var stpelt = gSteppy.selectAll(".steppy");
      var stpdelt = gSteppyPts.selectAll(".std");
      if (opts.showData || !opts.roadEditor) {
        if (!opts.roadEditor && goal.steppy && dataf.length != 0) {
          var npts = dataf.filter(df), i;
          if (npts.length == 0) {
            // no points are in range, find enclosing two
            var ind = -1;
            for (i = 0; i < dataf.length-1; i++) {
              if (dataf[i][0]<=l[0]&&dataf[i+1][0]>=l[1]) {
                ind = i; break;
              }
            }
            if (ind > 0) npts = dataf.slice(ind, ind+2);
          }
          if (npts.length != 0) {
            var d;
            if (dataf[0][0] > l[0] && dataf[0][0] < l[1]
                && bbr.allvals.hasOwnProperty(dataf[0][0])) {
              // Handle the initial point
              var vals = bbr.allvals[dataf[0][0]].map(e=>e[0])
              var vpre = (goal.dir<0)?bu.arrMax(vals):bu.arrMin(vals)
              d = "M"+r1(nXSc(dataf[0][0]*1000))+" "+r1(nYSc(vpre))
              d += "L"+r1(nXSc(npts[0][4]*1000))+" "+r1(nYSc(npts[0][5]))
            } else {
              d = "M"+r1(nXSc(npts[0][4]*1000))+" "+r1(nYSc(npts[0][5]))
            }
            for (i = 0; i < npts.length; i++) {
              d += " L"+r1(nXSc(npts[i][0]*1000))+" "+ r1(nYSc(npts[i][5]))
              d += " L"+r1(nXSc(npts[i][0]*1000))+" "+ r1(nYSc(npts[i][1]))
            }
            if (stpelt.empty()) {
              gSteppy.append("svg:path")
                .attr("class","steppy")
	  	          .attr("d", d)
  		          .style("fill", "none")
  		          .attr("stroke-width", r3(4*scf))
  		          .style("stroke", bu.Cols.PURP)
            } else {
              stpelt.attr("d", d)
  		          .attr("stroke-width", r3(4*scf))
            }
            // Need an additional vertical steppy for do-less flatlined datapoints
            var stppprelt = gSteppy.selectAll(".steppyppr");
            if (bbr.flad != null) {
              if (goal.yaw*goal.dir < 0 && goal.asof !== goal.tdat) {
                var fy = bbr.flad[1] + br.ppr(road, goal, goal.asof)
                d = "M"+r1(nXSc(npts[npts.length-1][0]*1000))+" "
                       +r1(nYSc(npts[npts.length-1][1]))
                d+=" L"+r1(nXSc(npts[npts.length-1][0]*1000))+" "+r1(nYSc(fy))
                if (stppprelt.empty()) {
                  gSteppy.append("svg:path")
                    .attr("class","steppyppr").attr("d", d)
  		              .style("fill", "none").style("stroke-opacity", 0.8)
  		              .attr("stroke-width", r3(4*scf))
                    .style("stroke", bu.Cols.LPURP)
                } else {
                  stppprelt.attr("d", d)
  		              .attr("stroke-width",r3(4*scf))
                }
              } else stppprelt.remove()
            } else stppprelt.remove()
            
          } else stpelt.remove();
          updateDotGroup(gSteppyPts, bbr.flad?npts.slice(0,npts.length-1):npts,
                         "std",r3((opts.dataPoint.size+2)*scf),
                         null, null, bu.Cols.PURP)
        } else {
          stpelt.remove();
          stpdelt.remove();
        }
      } else {
        stpelt.remove();
        stpdelt.remove();
      }
    }
    
    function updateDerails() {
      if (processing) return;

      var l = [nXSc.invert(0).getTime()/1000, 
               nXSc.invert(plotbox.width).getTime()/1000];
      
      function ddf(d) {// Filter to extract derailments
        return (d[0] >= l[0] && d[0] <= l[1]);
      }

      var drelt
      // *** Plot derailments ***
      if (opts.showData || !opts.roadEditor) {
        var drpts = bbr.derails.filter(ddf);
        var arrow = (goal.yaw>0)?"#downarrow":"#uparrow"
        drelt = gDerails.selectAll(".derails").data(drpts);
        drelt.exit().remove();
        drelt
		      .attr("transform", function(d){ return "translate("+(nXSc((d[0])*1000))+","
                                          +nYSc(d[1])+"),scale("
                                          +(opts.dataPoint.fsize*scf/24)+")"})
      
        drelt.enter().append("svg:use")
		      .attr("class","derails")
          .attr("xlink:href", arrow)
		      .attr("transform", function(d){ return "translate("+(nXSc((d[0])*1000))+","
                                          +nYSc(d[1])+"),scale("
                                          +(opts.dataPoint.fsize*scf/24)+")"})
          .attr("fill", bu.Cols.REDDOT)
          .style("pointer-events", "none")
      } else {
        drelt = gDerails.selectAll(".derails");
        drelt.remove();
      }        
    }
    
    function updateDataPoints() {
      if (processing) return;
      if (opts.divGraph == null || road.length == 0) return;
      //console.debug("id="+curid+", updateDataPoints()");
      var l = [nXSc.invert(0).getTime()/1000, 
               nXSc.invert(plotbox.width).getTime()/1000];
      // Filter to apply to normal datapoints
      var df = function(d) {
        return ((d[0] >= l[0] && d[0] <= l[1]) || (d[4] >= l[0] && d[4] <= l[1]));
      }
      // Filter to apply to all datapoints
      var adf = function(d) {
        return (d[0] >= l[0] && d[0] <= l[1])
      }
      var now = goal.asof;
      var dpelt;
      if (opts.showData || !opts.roadEditor) {
        var pts = (bbr.flad != null)?dataf.slice(0,dataf.length-1):dataf;
        
        // *** Plot datapoints ***
        // Filter data to only include visible points
        pts = pts.filter(df);
        if (goal.plotall && !opts.roadEditor) {
          updateDotGroup(gAllpts, alldataf.filter(adf), "ap", 
                         r3(0.7*(opts.dataPoint.size)*scf),
                         null, null, dpFill, true, dpFillOp)
          
        } else {
          var el = gAllpts.selectAll(".ap");
          el.remove();
        }
        if (opts.roadEditor)
          updateDotGroup(gDpts, pts.concat(bbr.fuda), "dp", 
                         r3(opts.dataPoint.size*scf), opts.dataPointCol.stroke,
                         (opts.dataPoint.border*scf)+"px", dpFill, true, dpFillOp)
        else {
          updateDotGroup(gDpts, pts.concat(bbr.fuda), "dp", 
                         r3(opts.dataPoint.size*scf),
                         null, dpStrokeWidth, dpFill, true, dpFillOp)
          // Compute and plot hollow datapoints
          updateDotGroup(gHollow, bbr.hollow.filter(df), "hpts", 
                         r3(opts.dataPoint.hsize*scf), null,
                         null, bu.Cols.WITE, true, 1)
        }
          
        // *** Plot flatlined datapoint ***
        var fladelt = gFlat.selectAll(".fladp");
        if (bbr.flad != null) {
          const ppr = br.ppr(road, goal, goal.asof)
          const flady = bbr.flad[1] + ppr
          const fop = ppr == 0 ? 1.0 : 0.5 // ghosty iff there's a PPR
          if (fladelt.empty()) {
            gFlat.append("svg:use")
		          .attr("class","fladp").attr("xlink:href", "#rightarrow")
              .attr("fill", br.dotcolor(road,goal,bbr.flad[0],flady, iso))
              .attr("fill-opacity", fop)
              .attr("transform", "translate("+(nXSc((bbr.flad[0])*1000))+","
                    +nYSc(flady)+"),scale("+(opts.dataPoint.fsize*scf/24)+")")
              .style("pointer-events", function() {
                return (opts.roadEditor)?"none":"all";})
		          .on("mouseenter",function() {
                if (dotTimer != null)  window.clearTimeout(dotTimer);
                dotTimer = window.setTimeout(function() {
                  showDotText(bbr.flad); dotTimer = null;}, 500);})
		          .on("mouseout",function() { 
                if (dotText != null) { removeDotText(); dotText = null; }
                window.clearTimeout(dotTimer); 
                dotTimer = null;});
          } else {
            fladelt
              .attr("fill", br.dotcolor(road,goal,bbr.flad[0],flady, iso))
              .attr("fill-opacity", fop)
              .attr("transform", 
                    "translate("+(nXSc((bbr.flad[0])*1000))+","
                    +nYSc(flady)+"),scale("
                    +(opts.dataPoint.fsize*scf/24)+")");
          }
        } else {
          if (!fladelt.empty()) fladelt.remove()
        }
        
      } else {
        dpelt = gDpts.selectAll(".dp");
        dpelt.remove();
        fladelt = gDpts.selectAll(".fladp");
        fladelt.remove();
      }
    }

    function updateHashtags() {
      if (processing) return;
      
      var hashel
      if (!opts.roadEditor) {
        hashel = gHashtags.selectAll(".hashtag").data(bbr.hashtags);
        hashel.exit().remove();
        hashel
		      .attr("x", function(d){ return nXSc((d[0])*1000);})
          .attr("transform", d=>("rotate(-90,"+nXSc((d[0])*1000)
                                 +","+(plotbox.height/2)+")"))
          .text(d=>(d[1]))
        hashel.enter().append("svg:text")
	        .attr("class","hashtag")
		      .attr("x", d=>(nXSc((d[0])*1000)))
		      .attr("y", plotbox.height/2)
          .attr("transform", d=>("rotate(-90,"+nXSc((d[0])*1000)+","+(plotbox.height/2)+")"))
          .attr("fill", bu.Cols.BLACK) 
          .style("font-size", opts.horizon.font+"px") 
          .text(d=>(d[1]))
        
      } else {
        hashel = gHashtags.selectAll(".hashtag");
        hashel.remove()
      }
    }
    

    // Other ideas for data smoothing...  Double Exponential
    // Moving Average: http://stackoverflow.com/q/5533544 Uluc
    // notes that we should use an acausal filter to prevent the
    // lag in the thin purple line.
    function updateMovingAv() {
      if (processing) return;
      
      var el = gMovingAv.selectAll(".movingav");
      if (!opts.roadEditor && goal.movingav && opts.showData) {
        var l = [nXSc.invert(0).getTime()/1000, 
                 nXSc.invert(plotbox.width).getTime()/1000];
        var rdfilt = function(r) {
          return ((r.sta[0] > l[0] && r.sta[0] < l[1])
                  || (r.end[0] > l[0] && r.end[0] < l[1]));
        };
        var pts = goal.filtpts.filter(function(e){
          return (e[0] > l[0]-2*bu.SID && e[0] < l[1]+2*bu.SID);});
        if (pts.length > 0){
          var d = "M"+r1(nXSc(pts[0][0]*1000))+" "+r1(nYSc(pts[0][1]))
          for (let i = 1; i < pts.length; i++) {
            d += " L"+r1(nXSc(pts[i][0]*1000))+" "+r1(nYSc(pts[i][1]))
          }
          if (el.empty()) {
            gMovingAv.append("svg:path")
              .attr("class","movingav")
	  	        .attr("d", d)
  		        .style("fill", "none")
  		        .attr("stroke-width",r3(3*scf))
  		        .style("stroke", bu.Cols.PURP)
          } else {
            el.attr("d", d)
  		        .attr("stroke-width",r3(3*scf))
          }
        } else el.remove();
      } else {
        el.remove();
      }
    }

    // Create the table header and body to show road segments
    var tcont, thead, tbody;
    function createRoadTable() {
      var roadcolumns;
      if (opts.tableCheckboxes)
        roadcolumns = ['', '', 'End Date', '', 'Value', '',
                       'Daily Slope', ''];
      else
        roadcolumns = ['', '', 'End Date', 'Value', 'Daily Slope', ''];
      tcont = d3.select(opts.divTable).select(".rtablebody");
      thead = d3.select(opts.divTable).select(".rtable");
      tbody = thead.append('div').attr('class', 'roadbody');
    }
    
    // Create the table header and body to show the start node
    var sthead, stbody, sttail;
    function createStartTable() {
      var startcolumns, tailcolumns;
      if (opts.tableCheckboxes)
        startcolumns = ['', '', 'Start Date', '', 'Value', ''];
      else
        startcolumns = ['', '', 'Start Date', 'Value', ''];

      sthead = d3.select(opts.divTable).select(".rtablestart");
      sthead.append("div").attr('class', 'roadhdr')
        .append("div").attr('class', 'roadhdrrow')
        .selectAll("span.roadhdrcell").data(startcolumns)
        .enter().append('span').attr('class', 'roadhdrcell')
        .text((c)=>c);
      stbody = sthead.append('div').attr('class', 'roadbody'); 
      if (opts.tableCheckboxes)
        tailcolumns = ['', '', 'End Date', '', 'Value', '', 'Daily Slope'];
      else
        tailcolumns = ['', '', 'End Date', 'Value', 'Daily Slope'];
      sttail = sthead.append("div").attr('class', 'roadhdr');
      sttail.append("div").attr('class', 'roadhdrrow')
        .selectAll("span.roadhdrcell").data(tailcolumns)
        .enter().append('span').attr('class', 'roadhdrcell')
        .text((c)=>c);
   };

    // Create the table header and body to show the goal node
    var ghead, gbody;
    function createGoalTable() {
      var goalcolumns;
      if (opts.tableCheckboxes)
        goalcolumns = ['', '', 'Goal Date', '', 'Value', '', 'Daily Slope'];
      else
        goalcolumns = ['', '', 'Goal Date', 'Value', 'Daily Slope'];
      ghead = d3.select(opts.divTable).select(".rtablegoal");
      ghead.append("div").attr('class', 'roadhdr')
        .append("div").attr('class', 'roadhdrrow')
        .selectAll("span.roadhdrcell").data(goalcolumns)
        .enter().append('span').attr('class', 'roadhdrcell')
        .text((c)=>c)
      gbody = ghead.append('div').attr('class', 'roadbody');
    };

    function updateTableTitles() {
      if (opts.divTable == null) return;
      var ratetext = "Daily Slope";
      if (goal.runits === 'h') ratetext = "Hourly Slope";
      if (goal.runits === 'd') ratetext = "Daily Slope";
      if (goal.runits === 'w') ratetext = "Weekly Slope";
      if (goal.runits === 'm') ratetext = "Monthly Slope";
      if (goal.runits === 'y') ratetext = "Yearly Slope";

      var roadcolumns, goalcolumns;
      if (opts.tableCheckboxes) {
        roadcolumns = ['', '', 'End Date', '', 'Value', '',
                       ratetext, ''];
        goalcolumns = ['', '', 'Goal Date', '', 'Value', '',
                       ratetext, ''];
      } else {
        roadcolumns = ['', '', 'End Date', 'Value', ratetext, ''];
        goalcolumns = ['', '', 'Goal Date', 'Value', ratetext, ''];
      }
      sttail.selectAll("span.roadhdrcell").data(roadcolumns).text((c)=>c);
      thead.selectAll("span.roadhdrcell").data(roadcolumns).text((c)=>c);
      ghead.selectAll("span.roadhdrcell").data(goalcolumns).text((c)=>c);

      updateTableWidths();
    }

    var focusField = null;
    var focusOldText = null;
    var datePicker = null;
    function tableFocusIn( d, i ){
      if (!opts.roadEditor) return;
      //console.debug('tableFocusIn('+i+') for '+this.parentNode.id);
      focusField = d3.select(this);
      focusOldText = focusField.text();
      if (i != 0 && datePicker != null) {
        datePicker.destroy();
        datePicker = null;
      }
      if (i == 0 && onMobileOrTablet()) {
        focusField.attr("contenteditable", false);
        setTimeout(function() {
          focusField.attr("contenteditable", true);}, 100);
      }
      var kind = Number(focusField.node().parentNode.id);
      if (selection != null) clearSelection();
      if (i == 0) {
        selectKnot(kind);
        if (datePicker != null) {
          datePicker.destroy();
          datePicker = null;
        }
	      var knotmin = (kind == 0) ? goal.xMin-10*bu.SID*bu.DIY : (road[kind].sta[0]);
	      var knotmax = 
              (kind == road.length-1) 
              ? road[kind].end[0]
          :(road[kind+1].end[0])
        // Switch all dates to local time to babysit Pikaday
        var md = moment(focusOldText)
        var mindate = moment(moment.unix(knotmin).utc().format("YYYY-MM-DD"))
        var maxdate = moment(moment.unix(knotmax).utc().format("YYYY-MM-DD"))
        datePicker = new Pikaday({
          keyboardInput: false,
          onSelect: function(date) {
            var newdate = datePicker.toString();
            var val = bu.dayparse(newdate, '-');
            if (newdate === focusOldText) return;
            if (!isNaN(val)) {
              focusField.text(newdate)
              tableDateChanged( Number(kind), val)
              focusOldText = newdate
              datePicker.destroy()
              document.activeElement.blur();
            }
          },
          minDate: mindate.toDate(),
          maxDate: maxdate.toDate()});
        datePicker.setMoment(md);        
        var floating = d3.select(opts.divTable).select('.floating');
        var bbox = this.getBoundingClientRect();
        var tlbox = topLeft.node().getBoundingClientRect();
        floating
          .style('left', (bbox.right-tlbox.left)+"px")
          .style('top', (bbox.bottom+3-tlbox.top)+"px");
        floating.node().appendChild(datePicker.el, this);
      } else if (i == 1) {
        selectDot(kind);
      } else if (i == 2) {
        selectRoad(kind);
      }
    }

    function tableFocusOut( d, i ){
      if (!opts.roadEditor) return;
      //console.debug('tableFocusOut('+i+') for '+this.parentNode.id);
      var kind = Number(this.parentNode.id);
      var text = d3.select(this).text();
      if (datePicker != null) {
        datePicker.destroy();
        datePicker = null;
      }
      clearSelection();
      if (text === focusOldText) return;
      if (focusOldText == null) return; // ENTER must have been hit
      var val = (i==0)?bu.dayparse(text, '-'):text;
      if (isNaN(val)) {
        d3.select(this).text(focusOldText);
        focusOldText = null;
        focusField = null;
        return;
      }
      if (i == 0) {
        tableDateChanged( kind, val); clearSelection(); }
      if (i == 1) {
        tableValueChanged( kind, val);  clearSelection(); }
      if (i == 2) {
        tableSlopeChanged( kind, val);  clearSelection(); }
      focusOldText = null;
      focusField = null;
    }
    function tableKeyDown( d, i ){
      if (d3.event.keyCode == 13) {
        window.getSelection().removeAllRanges();
        var text = d3.select(this).text();
        var val = (i==0)?bu.dayparse(text, '-'):text;
        if (isNaN(val)) {
          d3.select(this).text(focusOldText);
          focusOldText = null;
          return;
        }
        if (i == 0) tableDateChanged( Number(this.parentNode.id), val);
        if (i == 1) tableValueChanged( Number(this.parentNode.id), val);
        if (i == 2) tableSlopeChanged( Number(this.parentNode.id), val);  
        focusOldText = d3.select(this).text();
      }
    }
    function tableClick( d, i ){
      var id = Number(this.parentNode.id);
      if (opts.roadEditor && i == road[id].auto) {
        if (i == 0) disableValue(id); 
        else if (i == 1) disableSlope(id);
        else if (i == 2) disableDate(id);
        this.focus();
      }
    }

    function tableDateChanged( row, value ) {
      //console.debug("tableDateChanged("+row+","+value+")");
      if (isNaN(value)) updateTableValues();
      else changeKnotDate( row, Number(value), true );
    }
    function tableValueChanged( row, value ) {
      //console.debug("tableValueChanged("+row+","+value+")");
      if (isNaN(value)) updateTableValues();
      else changeDotValue( row, Number(value), true );
    }
    function tableSlopeChanged( row, value ) {
      //console.debug("tableSlopeChanged("+row+")");
      if (isNaN(value)) updateTableValues();
      else changeRoadSlope( row, Number(value), true );
    }

    function autoScroll( elt ) {
      if (opts.tableAutoScroll && selection == null && opts.tableHeight !== 0) {
        var topPos = elt.node().offsetTop;
        if (opts.divTable != null) {
          tcont.node().scrollTop = topPos-opts.tableHeight/2;
        }
      }
    }
    /** Highlights the date for the ith knot if state=true. Normal color otherwise*/
    function highlightDate(i, state) {
      if (opts.divTable == null) return;
      var color = (state)
            ?opts.roadTableCol.bgHighlight:
            (road[i].auto==0?opts.roadTableCol.bgDisabled:opts.roadTableCol.bg);
      var elt = d3.select(opts.divTable)
            .select('.roadrow [name=enddate'+i+']');
      if (elt.empty()) return;
      elt.style('background-color', color);
      autoScroll(elt);
    }
    function highlightValue(i, state) {
      if (opts.divTable == null) return;
      var color = (state)
            ?opts.roadTableCol.bgHighlight:
            (road[i].auto==1?opts.roadTableCol.bgDisabled:opts.roadTableCol.bg);
      var elt = d3.select(opts.divTable)
            .select('.roadrow [name=endvalue'+i+']');
      if (elt.empty()) return;
      elt.style('background-color', color);
      autoScroll(elt);
    }
    function highlightSlope(i, state) {
      if (opts.divTable == null) return;
      var color = (state)
            ?opts.roadTableCol.bgHighlight:
            (road[i].auto==2?opts.roadTableCol.bgDisabled:opts.roadTableCol.bg);
      var elt = d3.select(opts.divTable)
            .select('.roadrow [name=slope'+i+']');
      if (elt.empty()) return;
      elt.style('background-color', color);  
      autoScroll(elt);
    }
    function disableDate(i) {
      road[i].auto=br.RP.DATE;
      var dt = d3.select(opts.divTable);
      dt.select('.roadrow [name=enddate'+i+']')
        .style('color', opts.roadTableCol.textDisabled)
        .style('background-color', opts.roadTableCol.bgDisabled)
        .attr('contenteditable', false);  
      dt.select('.roadrow [name=endvalue'+i+']')
        .style('color', opts.roadTableCol.text)
        .style('background-color', opts.roadTableCol.bg)
        .attr('contenteditable', opts.roadEditor);  
      dt.select('.roadrow [name=slope'+i+']')
        .style('color', opts.roadTableCol.text)
        .style('background-color', opts.roadTableCol.bg)
        .attr('contenteditable', opts.roadEditor);  
      dt.select('.roadrow [name=btndate'+i+']')
        .property('checked', true);  
      dt.select('.roadrow [name=btnvalue'+i+']')
        .property('checked', false);  
      dt.select('.roadrow [name=btnslope'+i+']')
        .property('checked', false);  
    }
    function disableValue(i) {
      road[i].auto=br.RP.VALUE;
      var dt = d3.select(opts.divTable);
      dt.select('.roadrow [name=enddate'+i+']')
        .style('color', opts.roadTableCol.text)
        .style('background-color', opts.roadTableCol.bg)
        .attr('contenteditable', opts.roadEditor);  
      dt.select('.roadrow [name=endvalue'+i+']')
        .style('color', opts.roadTableCol.textDisabled)
        .style('background-color', opts.roadTableCol.bgDisabled)
        .attr('contenteditable', false);  
      dt.select('.roadrow [name=slope'+i+']')
        .style('color', opts.roadTableCol.text)
        .style('background-color', opts.roadTableCol.bg)
        .attr('contenteditable', opts.roadEditor);  
      dt.select('.roadrow [name=btndate'+i+']')
        .property('checked', false);  
      dt.select('.roadrow [name=btnvalue'+i+']')
        .property('checked', true);  
      dt.select('.roadrow [name=btnslope'+i+']')
        .property('checked', false);  
    }
    function disableSlope(i) {
      road[i].auto=br.RP.SLOPE;
      var dt = d3.select(opts.divTable);
      dt.select('.roadrow [name=enddate'+i+']')
        .style('color', opts.roadTableCol.text)
        .style('background-color', opts.roadTableCol.bg)
        .attr('contenteditable', opts.roadEditor);  
      dt.select('.roadrow [name=endvalue'+i+']')
        .style('color', opts.roadTableCol.text)
        .style('background-color', opts.roadTableCol.bg)
        .attr('contenteditable', opts.roadEditor);  
      dt.select('.roadrow [name=slope'+i+']')
        .style('color', opts.roadTableCol.textDisabled)
        .style('background-color', opts.roadTableCol.bgDisabled)
        .attr('contenteditable', false);  
      dt.select('.roadrow [name=btndate'+i+']')
        .property('checked', false);  
      dt.select('.roadrow [name=btnvalue'+i+']')
        .property('checked', false);  
      dt.select('.roadrow [name=btnslope'+i+']')
        .property('checked', true);  
    }

    function updateTableButtons() {
      if (opts.divTable == null) return
      // Update buttons on all rows at once, including the start node.
      var allrows = d3.select(opts.divTable)
            .selectAll(".rtablestart .roadrow, .rtable .roadrow, .rtablegoal .roadrow")
      var btncells = allrows.selectAll(".roadbtn")
            .data(function(row, i) {
              // The table row order is reversed, which means that the
              // last road segment comes in the first row.  We need to
              // compute knot index accordingly
              var kind
              if (opts.reverseTable) kind = road.length-2-i
              else kind = i
              if (opts.tableCheckboxes) 
                return [
                  {order: -1, row:kind, name: "btndel"+kind, evt: ()=>removeKnot(kind,false), 
                   type: 'button', txt: 'del', auto: false},
                  {order: 3, row:kind, name: "btndate"+kind, evt: ()=>disableDate(kind),
                   type: 'checkbox', txt: 'r', auto: (row.auto==br.RP.DATE)},
                  {order: 5, row:kind, name: "btnvalue"+kind, evt: ()=>disableValue(kind), 
                   type: 'checkbox', txt: 'r', auto: (row.auto==br.RP.VALUE)},
                  {order: 7, row:kind, name: "btnslope"+kind, evt: ()=>disableSlope(kind),
                   type: 'checkbox', txt: 'r', auto: (row.auto==br.RP.SLOPE)},
                  {order: 8, row:kind, name: "btnadd"+kind, evt: ()=>addNewKnot(kind+1), 
                   type: 'button', txt: 'ins', auto: false},
                ];
              else
                return [
                  {order: -1, row:kind, name: "btndel"+kind, evt: ()=>removeKnot(kind,false), 
                   type: 'button', txt: 'del', auto: false},
                  {order: 8, row:kind, name: "btnadd"+kind, evt: ()=>addNewKnot(kind+1),
                   type: 'button', txt: 'ins', auto: false},
                ];
            })
      
      var newbtncells = btncells.enter().append("input")
            .attr('class', 'roadbtn')
            .attr('id',   (d)=>d.row)
            .attr('name', (d)=>d.name)
            .attr('type', (d)=>d.type)
            .attr('value', (d)=> { 
              let cell = "<span class='octicon octicon-plus'></span>";
              return d.txt})
            .on('click', (d)=>d.evt())
      
      btncells.exit().remove()
      btncells = allrows.selectAll(".rtablestart .roadbtn, .rtable .roadbtn, .rtablegoal .roadbtn")
      btncells
        .attr('id', (d)=>d.row)
        .attr('name', (d)=>d.name)
        .style('visibility', (d,i) =>
               (((Number(d.row)>0 && Number(d.row)<(road.length-2)) 
                 || i==4 
                 || (i>0 && Number(d.row)>0 ))?"visible":"hidden")
              )
        .property('checked', (d)=>(d.auto?true:false))

      allrows.selectAll(".roadcell, .roadbtn")
        .sort((a,b)=>d3.ascending(a.order,b.order))

      if (!opts.roadEditor) {
        allrows.selectAll(".roadbtn").style('visibility', "collapse").attr("value","")
      }
    }

    function updateRowValues( elt, s, e, rev ) {
      var data = road.slice(s, e)
      if (rev) data = data.reverse()
      var rows = elt.selectAll(".roadrow").data( data )
      var ifn = (i)=>(rev?(road.length-2-i):i)
      rows.enter().append("div").attr('class', 'roadrow')
        .attr("name", (d,i)=>('roadrow'+ifn(s+i)))
        .attr("id", (d,i)=>(ifn(s+i)))
        .append("div")
        .attr("class", "rowid").text((d,i)=>(ifn(s+i)+":"))
      rows.exit().remove()
      rows.order()
      rows = elt.selectAll(".roadrow")
      rows.attr("name", (d,i)=>('roadrow'+ifn(s+i)))
        .attr("id", (d,i)=>(ifn(s+i)))
      rows.select("div").text((d,i)=>(ifn(s+i)+":"))
      var cells = rows.selectAll(".roadcell")
          .data((row, i) => {
            var datestr = bu.dayify(row.end[0], '-')
            var ri = ifn(s+i)
            return [
              {order: 2, value: datestr, name: "enddate"+(ri), 
               auto: (row.auto==br.RP.DATE), i:ri},
              {order: 4, value: bu.shn(row.end[1]), name: "endvalue"+(ri), 
               auto: (row.auto==br.RP.VALUE), i:ri},
              {order: 6, value: isNaN(row.slope)
               ?"duplicate":bu.shn(row.slope*goal.siru), name: "slope"+(ri), 
               auto: (row.auto==br.RP.SLOPE), i:ri}]
          });
       cells.enter().append("div").attr('class', 'roadcell')
        .attr('name', (d)=>d.name)
        .attr("contenteditable", (d,i) =>((d.auto || !opts.roadEditor)?'false':'true'))
        .on('click', tableClick)
        .on('focusin', tableFocusIn)
        .on('focusout', tableFocusOut)
        .on('keydown', tableKeyDown)

       cells.exit().remove()
       cells = rows.selectAll(".roadcell")
       cells.text((d,i)=>d.value)
         .attr('name', (d)=>d.name)
        .style('color', (d) =>{
          if (road[d.i].sta[0] == road[d.i].end[0] 
              && road[d.i].sta[1] == road[d.i].end[1])
            return opts.roadLineCol.invalid
          return d.auto?opts.roadTableCol.textDisabled
            :opts.roadTableCol.text})
        .style('background-color', function(d) {
          return d.auto?opts.roadTableCol.bgDisabled
            :opts.roadTableCol.bg})
        .attr("contenteditable", function(d,i) { 
          return (d.auto || !opts.roadEditor)?'false':'true'})
    }
    
    function updateTableWidths() {
      if (opts.divTable == null) return;
      // var wfn = function(d,i) {
      //   var sel = tbody.select(".roadrow").selectAll(".rowid, .roadcell"); 
      //   var nds = sel.nodes();
      //   if (nds.length == 0) {
      //     sel = gbody.select(".roadrow").selectAll(".rowid, .roadcell"); 
      //     nds = sel.nodes();
      //   }
      //   var w = nds[i].offsetWidth;
      //   // Uluc: Hack, depends on padding
      //   if (i == 0) w = w - 0;
      //   else w = w - 13;
      //   d3.select(this).style("width", w+"px");
      // };
      // stbody.selectAll(".rowid, .roadcell").each( wfn );
      // if (road.length > 3) {
      //   gbody.selectAll(".rowid, .roadcell").each( wfn );
      //   d3.select(opts.divTable)
      //     .style("width", (tbody.node().offsetWidth+30)+"px");
      // } else {
      //   gbody.selectAll(".rowid, .roadcell").style( "width", null );
      //   d3.select(opts.divTable)
      //     .style("width", (gbody.node().offsetWidth+30)+"px");
      // }
      if (road.length > 3)
        d3.select(opts.divTable)
        .style("width", (tbody.node().offsetWidth+35)+"px")
      else
        d3.select(opts.divTable)
        .style("width", (gbody.node().offsetWidth+35)+"px")
    }

    function updateTableValues() {
      if (opts.divTable == null) return

      var reversetable = opts.reverseTable

      updateRowValues( stbody, 0, 1, false )
      stbody.select("[name=slope0]")
        .style("visibility","hidden")
        .style("pointer-events","none")
        .style("border", "1px solid transparent")

      updateRowValues( tbody, 1, road.length-2, reversetable )
      updateRowValues( gbody, road.length-2, road.length-1, false )

      if (road.length <=3) {
        sttail.style("visibility", "collapse")
        d3.select(opts.divTable).select(".rtablebody").style("display", "none")
      } else {
        sttail.style("visibility", null)
        d3.select(opts.divTable).select(".rtablebody").style("display", null)
      }

      updateTableWidths()
    }

    /** Updates table */
    function updateTable() {
      updateTableValues()
      updateTableButtons()
      updateTableWidths()
    }

    function updateContextData() {
      if (opts.divGraph == null) return

      if (opts.showContext) {
        context.attr("visibility", "visible")
        updateContextOldRoad()
        updateContextOldBullseye()
        updateContextBullseye()
        updateContextRoads()
        updateContextDots()
        updateContextHorizon()
        updateContextToday()
        if (opts.showFocusRect) focusrect.attr("visibility", "visible")
        else focusrect.attr("visibility", "hidden")
      } else {
        context.attr("visibility", "hidden")
        focusrect.attr("visibility", "hidden")
      }
    }

    function updateGraphData(force = false) {
      if (opts.divGraph == null) return
      clearSelection()
      var limits = [nXSc.invert(0).getTime()/1000, 
                    nXSc.invert(plotbox.width).getTime()/1000];
      if (force) oldscf = 0
      if (opts.roadEditor)
        scf = bu.cvx(limits[1], limits[0], limits[0]+73*bu.SID, 1,0.7)
      else 
        scf = bu.cvx(limits[1], limits[0], limits[0]+73*bu.SID, 1,0.55)

      //updateRoadData()
      updateRoadValidity()
      updateWatermark()
      updatePastBox()
      updateYBHP()
      updatePinkRegion()
      updateOldRoad()
      updateOldBullseye()
      updateBullseye()
      updateKnots()
      updateDataPoints()
      updateDerails()
      updateRosy()
      updateSteppy()
      updateHashtags()
      updateMovingAv()
      updateRoads()
      updateDots()
      updateHorizon()
      updateOdomResets()
      updatePastText()
      updateAura()
      // Record current dot color so it can be retrieved from the SVG
      // for the thumbnail border
      zoomarea.attr('color', br.dotcolor(road, goal, goal.tcur, goal.vcur, iso))

      // Store the latest scale factor for comparison. Used to
      // eliminate unnecessary attribute setting for updateDotGroup
      // and other update functions
      oldscf = scf
    }

    createGraph()
    createTable()
    //zoomAll()

    /** bgraph object ID for the current instance */
    this.id = 1

    /** Sets/gets the showData option 
     @param {Boolean} flag Set/reset the option*/
    this.showData = (flag) => {
      if (arguments.length > 0) opts.showData = flag
      if (alldata.length != 0) {
        updateDataPoints()
        updateDerails()
        updateRosy()
        updateSteppy()
        updateMovingAv()
        updateAura()
      }
      return opts.showData
    }
    
    /** Sets/gets the showContext option 
     @param {Boolean} flag Set/reset the option */
    this.showContext = (flag) => {
      if (arguments.length > 0) opts.showContext = flag
      if (road.length != 0)
        updateContextData()
      return opts.showContext
    }
    
    /** Sets/gets the keepSlopes option 
     @param {Boolean} flag Set/reset the option */
    this.keepSlopes = (flag) => {
      if (arguments.length > 0) opts.keepSlopes = flag
      return opts.keepSlopes
    }
    
    /** Sets/gets the keepIntervals option 
     @param {Boolean} flag Set/reset the option */
    this.keepIntervals = ( flag ) => {
      if (arguments.length > 0) opts.keepIntervals = flag
      return opts.keepIntervals
    }
    
    /** Sets/gets the maxDataDays option. Updates the datapoint
     display if the option is changed. */
    this.maxDataDays = ( days ) => {
      if (arguments.length > 0) {
        opts.maxDataDays = days
        if (opts.maxDataDays < 0) {
          alldataf = alldata.slice()
          dataf = data.slice()
        } else {
          alldataf = alldata.filter((e)=>(e[0]>(goal.asof-opts.maxDataDays*SID)))
          dataf = data.filter((e)=>(e[0]>(goal.asof-opts.maxDataDays*SID)))
        }
        if (alldata.length != 0) {
          updateDataPoints()
          updateDerails()
          updateRosy()
          updateSteppy()
        }
      }
      return opts.maxDataDays
    }
    
    /** Sets/gets the reverseTable option. Updates the table if
     the option is changed.  
     @param {Boolean} flag Set/reset the option*/
    this.reverseTable = ( flag ) => {
      if (arguments.length > 0) {
        opts.reverseTable = flag
        if (opts.reverseTable) {
          d3.select(opts.divTable).select(".rtablegoal").raise()
          d3.select(opts.divTable).select(".rtablebody").raise()
          d3.select(opts.divTable).select(".rtablestart").raise()
        } else {
          d3.select(opts.divTable).select(".rtablestart").raise()
          d3.select(opts.divTable).select(".rtablebody").raise()
          d3.select(opts.divTable).select(".rtablegoal").raise()
        }
        updateTable()
      }
      return opts.reverseTable
    }
    
    /** Sets/gets the tableUpdateOnDrag option. 
     @param {Boolean} flag Set/reset the option */
    this.tableUpdateOnDrag = ( flag ) => {
      if (arguments.length > 0) {
        opts.tableUpdateOnDrag = flag
        updateTable()
      }
      return opts.tableUpdateOnDrag
    }
    
    /** Sets/gets the tableAutoScroll option.  
     @param {Boolean} flag Set/reset the option*/
    this.tableAutoScroll = ( flag ) => {
      if (arguments.length > 0) opts.tableAutoScroll = flag
      return opts.tableAutoScroll
    }

    /** Returns an object with the lengths of the undo and redo
     buffers */
    this.undoBufferState = () => {
      return({undo: undoBuffer.length, redo: redoBuffer.length})
    }

    /** Undoes the last edit */
    this.undo = () => {
      if (!opts.roadEditor) return
      document.activeElement.blur()
      undoLastEdit()
    }

    /** Redoes the last edit that was undone */
    this.redo = () => {
      if (!opts.roadEditor) return
      document.activeElement.blur()
      redoLastEdit()
    }

    /** Clears the undo buffer. May be useful after the new
     road is submitted to Beeminder and past edits need to be
     forgotten.*/
    this.clearUndo = clearUndoBuffer

    /** Zooms out the goal graph to make the entire range from
     tini to tfin visible, with additional slack before and after
     to facilitate adding new knots. */
    this.zoomAll = () => { if (road.length == 0) return; else zoomAll() }

    /** Brings the zoom level to include the range from tini to
     slightly beyond the akrasia horizon. This is expected to be
     consistent with beebrain generated graphs. */ 
    this.zoomDefault = () => { if (road.length == 0) return; else zoomDefault() }

    /** Initiates loading a new goal from the indicated url.
     Expected input format is the same as beebrain. Once the input
     file is fetched, the goal graph and road matrix table are
     updated accordingly. 
    @param {String} url URL to load the goal BB file from*/
    this.loadGoal = async ( url ) => {
      await loadGoalFromURL( url )
        .catch(function(err){
          console.log(err.stack)
        })
    }

    /** Initiates loading a new goal from the supplied object.
     Expected input format is the same as beebrain. The goal graph and
     road matrix table are updated accordingly.
    @param {object} json Javascript object containing the goal BB file contents*/
    this.loadGoalJSON = ( json, timing = true ) => {
      removeOverlay()
      loadGoal( json, timing )
    }

    /** Performs retroratcheting function by adding new knots to leave
     "days" number of days to derailment based on today data point
     (which may be flatlined).
     @param {Number} days Number of buffer days to preserve*/
    this.retroRatchet = ( days ) => {
      if (!opts.roadEditor) return
      setSafeDays( days )
    }

    /** Schedules a break starting from a desired point beyond the
     * akrasia horizon and extending for a desired number of days.
     @param {String} start Day to start the break, formatted as YYYY-MM-DD
     @param {Number} days Number of days fof the break
     @param {Boolean} insert Whether to insert into or overwrite onto the current road
    */
    this.scheduleBreak = ( start, days, insert ) => {
      if (!opts.roadEditor) return
      if (isNaN(days)) return
      if (road.length == 0) {
        console.log("bgraph("+curid+"):scheduleBreak(), road is empty!")
        return
      }
      var begintime = bu.dayparse(start, '-')
      // Find or add a new dot at the start of break
      // We only allow the first step to record undo info.
      var firstseg = -1, i, j
      for (i = 1; i < road.length; i++) {
        if (road[i].sta[0] === begintime) {
          firstseg = i; break
        }
      }
      var added = false;
      if (firstseg < 0) {addNewDot(begintime);added = true;}
      if (!added) pushUndoState()
      for (i = 1; i < road.length; i++) {
        if (road[i].sta[0] === begintime) {
          firstseg = i; break
        }
      }
      if (insert) {
        // First, shift all remaining knots right by the requested
        // number of days
        road[firstseg].end[0] = bu.daysnap(road[firstseg].end[0]+days*bu.SID)
        for (j = firstseg+1; j < road.length; j++) {
          road[j].sta[0] = bu.daysnap(road[j].sta[0]+days*bu.SID)
          road[j].end[0] = bu.daysnap(road[j].end[0]+days*bu.SID)
        }
        // Now, create and add the end segment if the value of the
        // subsequent endpoint was different
        if (road[firstseg].sta[1] != road[firstseg].end[1]) {
          var segment = {}
          segment.sta = road[firstseg].sta.slice()
          segment.sta[0] = bu.daysnap(segment.sta[0]+days*bu.SID)
          segment.end = road[firstseg].end.slice()
          segment.slope = br.segSlope(segment)
          segment.auto = br.RP.VALUE
          road.splice(firstseg+1, 0, segment)
          road[firstseg].end = segment.sta.slice()
          road[firstseg].slope = 0
          br.fixRoadArray( road, br.RP.VALUE, false)
        }
      } else {
        // Find the right boundary for the segment for overwriting
        var endtime = bu.daysnap(road[firstseg].sta[0]+days*bu.SID)
        var lastseg = br.findSeg( road, endtime )
        if (road[lastseg].sta[0] != endtime) {
          // If there are no dots on the endpoint, add a new one
          addNewDot(endtime); 
          if (added) {undoBuffer.pop(); added = true}
          lastseg = br.findSeg( road, endtime )
        }
        // Delete segments in between
        for (j = firstseg+1; j < lastseg; j++) {
          road.splice(firstseg+1, 1)
        }
        road[firstseg].end = road[firstseg+1].sta.slice()
        var valdiff = road[firstseg+1].sta[1] - road[firstseg].sta[1]
        for (j = firstseg; j < road.length; j++) {
          road[j].end[1] -= valdiff
          road[j].slope = br.segSlope(road[j])
          if (j+1 < road.length) road[j+1].sta[1] = road[j].end[1]
        }
        br.fixRoadArray( road, br.RP.SLOPE, false)
      }
      roadChanged()
    }

    /** Dials the road to the supplied slope starting from the akrasia horizon
     @param {Number} newSlope New road slope to start in a week
    */
    this.commitTo = ( newSlope ) => {
      if (!opts.roadEditor) return
      if (isNaN(newSlope)) return
      if (road.length == 0) {
        console.log("bgraph("+curid+"):commitTo(), road is empty!")
        return
      }
      if (road[road.length-2].slope == newSlope) return

      // Find out if there are any segments beyond the horizon
      var horseg = br.findSeg( road, goal.horizon );
      if (road[horseg].sta[0] == goal.horizon || horseg < road.length-2) {
        // There are knots beyond the horizon. Only adjust the last segment
        pushUndoState()
      } else {
        addNewDot(goal.horizon)
      }
      road[road.length-2].slope = newSlope
      br.fixRoadArray( road, br.RP.VALUE, false )
      roadChanged()
    }

    /** Returns an object with an array ('road') containing the
     current roadmatix (latest edited version), as well as the following members:<br/>
     <ul>
     <li><b>valid</b>: whether the edited road intersects the pink region or not</li>
     <li><b>loser</b>: whether the edited road results in a derailed goal or not</li>
     <li><b>asof</b>: unix timestamp for "now"</li>
     <li><b>horizon</b>: unix timestamp for the current akrasia horizon</li>
     <li><b>siru</b>: seconds in rate units</li>
     </ul>

    */
    this.getRoad = () => {
      function dt(d) { return moment.unix(d).utc().format("YYYYMMDD");};
      // Format the current road matrix to be submitted to Beeminder
      var r = {}, seg, rd, kd;
      if (road.length == 0) {
        console.log("bgraph("+curid+"):getRoad(), road is empty!")
        return null
      }
      r.valid = isRoadValid(road)
      r.loser = br.isLoser(road,goal,data,goal.tcur,goal.vcur)
      r.asof = goal.asof
      r.horizon = goal.horizon
      r.siru = goal.siru
      //r.tini = dt(road[0].end[0]);
      //r.vini = road[0].end[1];
      r.road = []
      for (let i = 0; i < road.length-1; i++) {
        seg = road[i]
        if (seg.sta[0] == seg.end[0] && seg.sta[1] == seg.end[1])
          continue
        kd = moment.unix(seg.end[0]).utc()
        rd = [kd.format("YYYYMMDD"), seg.end[1], seg.slope*goal.siru]
        if (seg.auto == br.RP.DATE) rd[2] = null // Exception here since roadall does not support null dates.
        if (seg.auto == br.RP.VALUE) rd[1] = null
        if (seg.auto == br.RP.SLOPE) rd[2] = null
        //if (i == road.length-2) {
        //    r.tfin = rd[0];
        //    r.vfin = rd[1];
        //    r.rfin = rd[2];
        //} else 
        r.road.push(rd)
      }
      return r
    }

    /** Generates a data URI downloadable from the link element
     supplied as an argument. If the argument is empty or null,
     replaces page contents with a cleaned up graph suitable to be
     used with headless chrome --dump-dom to retrieve the contents as
     a simple SVG.
    @param {object} [linkelt=null] Element to provide a link for the SVG object to download. If null, current page contents are replaced. */
    this.saveGraph = ( linkelt = null ) => {

      // retrieve svg source as a string.
      var svge = svg.node()
      var serializer = new XMLSerializer()
      var source = serializer.serializeToString(svge)

      //set url value to a element's href attribute.
      if (opts.headless || linkelt == null) {
        // If no link is provided or we are running in headless mode ,
        // replace page contents with the svg and eliminate
        // unnecessary elements
        document.head.remove()
        document.body.innerHTML = source

        // Eliminate unnecessary components from the SVG file in headless mode
        if (opts.headless) {
          var newroot = d3.select(document.body)
          //newroot.selectAll(".zoomarea").remove();
          newroot.selectAll(".buttonarea").remove()
          newroot.selectAll(".brush").remove()
          newroot.selectAll(".zoomin").remove()
          newroot.selectAll(".zoomout").remove()
          //newroot.selectAll(".minor").remove()
        }
      } else {

        // Remove styling once serialization is completed
        //defs.select('style').remove();

        // add name spaces.
        if(!source.match(/^<svg[^>]+xmlns="http\:\/\/www\.w3\.org\/2000\/svg"/)){
          source = source.replace(/^<svg/, '<svg xmlns="http://www.w3.org/2000/svg"')
        }
        if(!source.match(/^<svg[^>]+"http\:\/\/www\.w3\.org\/1999\/xlink"/)){
          source = source.replace(/^<svg/, '<svg xmlns:xlink="http://www.w3.org/1999/xlink"')
        }

        //add xml declaration
        source = '<?xml version="1.0" standalone="no"?>\n' + source

        //convert svg source to URI data scheme.
        var url = "data:image/svg+xml;charset=utf-8,"
              +encodeURIComponent(source)

        //set url value to a element's href attribute.
        linkelt.href = url
      }
    }

    /** Informs the module instance that the element containing the
     visuals will be hidden. Internally, this prevents calls to
     getBBox(), eliminating associated exceptions and errors. 
     @see {@link bgraph#show}*/
    this.hide = () => {hidden = true}

    /** Informs the module instance that the element containing the
     visuals will be shown again. This forces an update of all visual
     elements, which might have previously been incorrectly rendered
     if hidden. 
     @see {@link bgraph#hide}*/
    this.show = () => {
      //console.debug("curid="+curid+", show()");
      hidden = false
      if (road.length == 0) {
        console.log("bgraph("+curid+"):show(), road is empty!")
        return
      }
      redrawXTicks()
      adjustYScale()
      handleYAxisWidth()
      resizeBrush()
      updateTable()
      updateContextData()
      updateGraphData( true )
    }

    /** Returns the road matrix object (in the internal format) for the
        goal. Primarily used to synchronize two separate graph
        instances on the same HTML page. 
        @return {object} Internal road object
        @see bgraph#setRoadObj
    */
    this.getRoadObj = () => br.copyRoad(road)

    this.getGoalObj = () => (goal)

    var settingRoad = false;
    /** Sets the road matrix (in the internal format) for the
        goal. Primarily used to synchronize two separate graph
        instances on the same HTML page. Should only be called with
        the return value of {@link bgraph#getRoadObj}.
        @param {object} newroad Road object returned by {@link bgraph#getRoadObj}
        @param {Boolean} [resetinitial=true] Whether to set the internal "initial road" as well
        @see bgraph#getRoadObj
    */
    this.setRoadObj = ( newroad, resetinitial = true ) => {
      if (settingRoad) return
      if (newroad.length == 0) {
        // TODO: More extensive sanity checking
        console.log("bgraph("+curid+"):setRoadObj(), new road is empty!")
        return
      }
      settingRoad = true
      // Create a fresh copy to be safe
      pushUndoState()
      road = br.copyRoad(newroad)
      if (resetinitial) {
        iroad = br.copyRoad(newroad)
        clearUndoBuffer()
      }
      bbr.setRoadObj(newroad)
      roadChanged()
      settingRoad = false
    }

    /** Checks whether the goal is currently a loser
        @returns {Boolean} 
    */
    this.isLoser = () => {
      if (goal && road.length != 0)
        return br.isLoser(road,goal,data,goal.tcur,goal.vcur)
      else return false
    }
    /** Returns current goal state
        @returns {object} Current goal state as [t, v, r, rdf(t)] or null if no goal
    */
    this.curState =
      () => (goal?[goal.tcur, goal.vcur, goal.rcur, br.rdf(road, goal.tcur)]:null)

    /** @typedef GoalVisuals
        @global
        @type {object}
        @property {Boolean} plotall Plot all points instead of just the aggregated point
        @property {Boolean} steppy Join dots with purple steppy-style line
        @property {Boolean} rosy Show the rose-colored dots and connecting line
        @property {Boolean} movingav Show moving average line superimposed on the data
        @property {Boolean} aura Show blue-green/turquoise aura/swath
        @property {Boolean} hidey Whether to hide the y-axis numbers
        @property {Boolean} stathead Whether to include label with stats at top of graph
        @property {Boolean} hashtags Show annotations on graph for hashtags in comments 
    */
    const visualProps
          = ['plotall','steppy','rosy','movingav','aura','hidey','stathead','hashtags']
    /** Returns visual properties for the currently loaded goal
        @returns {GoalVisuals} 
        @see {@link bgraph#getGoalConfig}
    */
    this.getVisualConfig = ( ) =>{
      var out = {}
      visualProps.map(e=>{ out[e] = goal[e] })
      return out
    }

    /** Returns a flag indicating whether external image references on
     * the svg have finished loading or not */
    this.xlinkLoaded = () => xlinkloaded
    
    /** @typedef GoalProperties
        @global
        @type {object}
        @property {Boolean} yaw Which side of the YBR you want to be on, +1 or -1
        @property {Boolean} dir Which direction you'll go (usually same as yaw)
        @property {Boolean} kyoom Cumulative; plot vals as the sum of those entered so far
        @property {Boolean} odom Treat zeros as accidental odom resets
        @property {Boolean} noisy Compute road width based on data, not just road rate
        @property {Boolean} integery Whether vals are necessarily integers
        @property {Boolean} monotone Whether data is necessarily monotone
        @property {String} aggday sum/last/first/min/max/mean/median/mode/trimmean/jolly
    */
    const goalProps
          = ['yaw','dir','kyoom','odom','noisy','integery','monotone','aggday']
    /** Returns properties for the currently loaded goal
        @returns {GoalProperties} 
        @see {@link bgraph#getVisualConfig}
     */
    this.getGoalConfig = ( ) => {
      var out = {}
      goalProps.map(e=>{ out[e] = goal[e] })
      return out
    }

    /** Displays the supplied message overlaid towards the top of the graph
        @param {String} msg Message to be displayed. Pass null to remove existing message. */
    this.msg = (msg)=>{
      if (!msg) removeOverlay("message")
      else
        showOverlay([msg], 20, null, {x:sw/20, y:10, w:sw*18/20, h:50},
                    "message", false, true, svg)
    }

    /** Animates the Akrasia horizon element in the graph
        @method
        @param {Boolean} enable Enables/disables animation */
    this.animHor = animHor
    /** Animates the Yellow Brick Road elements in the graph
        @method
        @param {Boolean} enable Enables/disables animation */
    this.animYBR = animYBR
    /** Animates datapoints in the graph
        @method
        @param {Boolean} enable Enables/disables animation */
    this.animData = animData
    /** Animates guideline elements in the graph
        @method
        @param {Boolean} enable Enables/disables animation */
    this.animGuides = animGuides
    /** Animates the rosy line in the graph
        @method
        @param {Boolean} enable Enables/disables animation */
    this.animRosy = animRosy
    /** Animates the moving average in the graph
        @method
        @param {Boolean} enable Enables/disables animation */
    this.animMav = animMav
    /** Animates the aura element in the graph
        @method
        @param {Boolean} enable Enables/disables animation */
    this.animAura = animAura
    /** Animates the waterbuf element in the graph
        @method
        @param {Boolean} enable Enables/disables animation */
    this.animBuf = animBuf
    /** Animates the waterbux element in the graph
        @method
        @param {Boolean} enable Enables/disables animation */
    this.animBux = animBux

  } // END bgraph object constructor
  
  return bgraph
}))<|MERGE_RESOLUTION|>--- conflicted
+++ resolved
@@ -226,12 +226,8 @@
   + "line.roads{stroke:black}"
   + ".pasttext,.ctxtodaytext,.ctxhortext,.horizontext,.hashtag"
   + "{text-anchor:middle;font-family:sans-serif}"
-<<<<<<< HEAD
-  + ".waterbuf,.waterbux{stroke:#eeeeee;stroke-width:1;text-anchor:middle;font-family:Dejavu Sans,sans-serif; fill-opacity:0.5;}"
-=======
   + ".waterbuf,.waterbux{opacity:0.05882353;" //stroke:#dddddd;stroke-width:1;"
   + "text-anchor:middle;font-family:Dejavu Sans,sans-serif}"
->>>>>>> 599f2cb6
   + ".loading{text-anchor:middle;font-family:Dejavu Sans,sans-serif}"
   + ".zoomarea{fill:none}"
   + "circle.ap{stroke:none}"
@@ -801,44 +797,12 @@
         .attr('class', 'svgtxt')
         .style("font-size", "80%")
         .attr('text-anchor', 'middle')
-<<<<<<< HEAD
-
-      gPB = plot.append('g').attr('id', 'pastboxgrp');
-      gOldGuides = plot.append('g').attr('id', 'oldguidegrp');
-      gYBHP = plot.append('g').attr('id', 'ybhpgrp');
-      gYBHPlines = plot.append('g').attr('id', 'ybhplinesgrp');
-      gAura = plot.append('g').attr('id', 'auragrp');
-      gWatermark = plot.append('g').attr('id', 'wmarkgrp');
-      gOldRoad = plot.append('g').attr('id', 'oldroadgrp');
-      gPink = plot.append('g').attr('id', 'pinkgrp');
-      gOldBullseye = plot.append('g').attr('id', 'oldbullseyegrp');
-      gOldCenter = plot.append('g').attr('id', 'oldcentergrp');
-      gGrid = plot.append('g').attr('id', 'grid');
-      gOResets = plot.append('g').attr('id', 'oresetgrp');
-      gKnots = plot.append('g').attr('id', 'knotgrp');
-      gSteppy = plot.append('g').attr('id', 'steppygrp');
-      gRosy = plot.append('g').attr('id', 'rosygrp');
-      gRosyPts = plot.append('g').attr('id', 'rosyptsgrp');
-      gDerails = plot.append('g').attr('id', 'derailsgrp');
-      gAllpts = plot.append('g').attr('id', 'allptsgrp');
-      gMovingAv = plot.append('g').attr('id', 'movingavgrp');
-      gSteppyPts = plot.append('g').attr('id', 'steppyptsgrp');
-      gDpts = plot.append('g').attr('id', 'datapointgrp');
-      gHollow = plot.append('g').attr('id', 'hollowgrp');
-      gFlat = plot.append('g').attr('id', 'flatlinegrp');
-      gHashtags = plot.append('g').attr('id', 'hashtaggrp');
-      gBullseye = plot.append('g').attr('id', 'bullseyegrp');
-      gRoads = plot.append('g').attr('id', 'roadgrp');
-      gDots = plot.append('g').attr('id', 'dotgrp');
-      gHorizon = plot.append('g').attr('id', 'horgrp');
-      gHorizonText = plot.append('g').attr('id', 'hortxtgrp');
-      gPastText = plot.append('g').attr('id', 'pasttxtgrp');
-=======
       
       // Order here determines z-order: [remember how 'twas while experimenting]
       gPB          = plot.append('g').attr('id', 'pastboxgrp')     // z-order 01
       gOldGuides   = plot.append('g').attr('id', 'oldguidegrp')    // z-order 02
       gYBHP        = plot.append('g').attr('id', 'ybhpgrp')        // z-order 03
+      gYBHPlines   = plot.append('g').attr('id', 'ybhplinesgrp');
       gAura        = plot.append('g').attr('id', 'auragrp')        // z-order 04
       gWatermark   = plot.append('g').attr('id', 'wmarkgrp')       // z-order 05
       gOldRoad     = plot.append('g').attr('id', 'oldroadgrp')     // z-order 06
@@ -865,7 +829,6 @@
       gHorizon     = plot.append('g').attr('id', 'horgrp')         // z-order 27
       gHorizonText = plot.append('g').attr('id', 'hortxtgrp')      // z-order 28
       gPastText    = plot.append('g').attr('id', 'pasttxtgrp')     // z-order 29
->>>>>>> 599f2cb6
 
       zoomin = focusclip.append("svg:use")
 	      .attr("class","zoomin")
@@ -3135,33 +3098,6 @@
           [0, -1, opts.halfPlaneCol.fill, "none", 0, 1, null]
         ]
       } else {
-<<<<<<< HEAD
-        if (!opts.roadEditor) {
-          regions = [
-            // [2,  6, "#cceecc", "none",       0, 1, xrakr],    // green region
-            // [6, -1, "#b2e5b2", "none",       0, 1, xrakr],    // dark green region
-            [6,  6, "none",      bu.Cols.DYEL, 3, 1, xrfull],    // one week guidelines
-//            [6,  6, "none",      bu.Cols.REDDOT, 3, 1, xrfull],    // debugging
-//            [7,  7, "none",      bu.Cols.BLUDOT, 3, 1, xrfull],    // debugging
-//            [8,  8, "none",      bu.Cols.ORNDOT, 3, 1, xrfull],    // debugging
-//            [9,  9, "none",      bu.Cols.GRNDOT, 3, 1, xrfull],    // debugging
-            // [0,  2, bu.Cols.LYEL, "none",    0, 0.5, xrfull], // YBR equivalent
-            // [1,  2, "#e5e5ff", "none",       0, 1, xrakr],    // blue region
-            // [2,  2, "none",      bu.Cols.BLUDOT, 2, 1, xrfull],    // blue line
-            // [0,  1, "#fff1d8", "none",       0, 1, xrakr],    // orange region
-            // [1,  1, "none",      bu.Cols.ORNDOT, 2, 1, xrfull],    // orange line
-            [0, -2, "#fff8f8", "none",       0, 1, null],    // wrong side light red
-            [0, -2, "#ffe5e5", "none",       0, 1, xrakr],    // pink region red 
-            // [0, -2, "#ffffff", "none",       0, 1, null],    // wrong side white
-          ]
-        } else {
-          regions = [
-            [0, -1, opts.halfPlaneCol.fill, "none", 0, 1, null], // Right side background
-            [0, -2, "#fff8f8", "none",       0, 1, null],    // wrong side light red
-            [0, -2, "#ffe5e5", "none",       0, 1, xrakr],    // pink region red 
-          ]
-        }
-=======
         const xrfull = [goal.tini, goal.tfin]          // x-axis range tini-tfin
         const xrakr  = [goal.asof, goal.asof+7*bu.SID] // now to akrasia horiz.
         const lgreen = "#cceecc" // light green region
@@ -3186,11 +3122,10 @@
           [ 2,  2, "none", bblue,  1.5,   1, xrfull], // blue line
         //[ 0,  1, lorang, "none",   0,   1, xrakr],  // orange region
           [ 1,  1, "none", borang, 1.5,   1, xrfull], // orange line
-          [ 0, -2, white,  "none",   0,   1, null],   // wrong side white
+        //[ 0, -2, white,  "none",   0,   1, null],   // wrong side white
         //[ 0, -2, pink,   "none",   0,   1, null],   // wrong side red
         //[ 0, -2, pink,   "none",   0,   1, xrakr],  // nozone/oinkzone red
         ]
->>>>>>> 599f2cb6
       }
 
       // Debugging isolines
