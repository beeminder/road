--- conflicted
+++ resolved
@@ -3277,15 +3277,7 @@
   // ex,ey: End of the current line segment
   let fx = nXSc(ir[0].sta[0]*SMS), fy = nYSc(ir[0].sta[1])
   let ex = nXSc(ir[0].end[0]*SMS), ey = nYSc(ir[0].end[1])
-<<<<<<< HEAD
-
-=======
-  console.log(`DEBUG tini=${goal.tini}`)
-  // Adjust start of road so dashes are stationary wrt time
-  const newx = (-nXSc(iroad[0].sta[0]*SMS)) % (2*opts.oldRoadLine.dash)
-  if (ex !== fx) fy = (fy + (-newx-fx)*(ey-fy)/(ex-fx))
-  if (fx < 0 || newx > 0) fx = -newx
->>>>>>> 985f87ca
+
   let rd = "M"+r1(fx)+" "+(r1(fy)+adj)
   for (const segment of ir) {
     ex = nXSc(segment.end[0]*SMS)
