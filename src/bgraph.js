/**
 * Beebrain graph generation and yellow brick road editing provided as a UMD
 * module. Provides a {@link bgraph} class, which can be used to construct
 * independent graph generating objects each with their own internal state,
 * possibly linked to particular div elements on the DOM.<br/>
 * <br/>Copyright 2017-2020 Uluc Saranli and Daniel Reeves
 @module bgraph
 @requires d3
 @requires moment
 @requires butil
 @requires broad
 @requires beebrain
 */

;((function (root, factory) { // BEGIN PREAMBLE --------------------------------

'use strict'

if (typeof define === 'function' && define.amd) {
  // AMD. Register as an anonymous module.
  //console.log("bgraph: Using AMD module definition")
  define(['d3', 'moment', 'butil', 'broad', 'beebrain'], factory)
} else if (typeof module === 'object' && module.exports) {
  // Node. Does not work with strict CommonJS, but only CommonJS-like
  // environments that support module.exports, like Node.
  //console.log("bgraph: Using CommonJS module.exports")
  module.exports = factory(require('d3'), 
                           require('./moment'), 
                           require('./butil'), 
                           require('./broad'), 
                           require('./beebrain'))
} else {
  //console.log("bgraph: Using Browser globals")
  root.bgraph    = factory(root.d3, 
                           root.moment, 
                           root.butil, 
                           root.broad, 
                           root.beebrain)
}

})(this, function (d3, moment, bu, br, bb) { // END PREAMBLE -- BEGIN MAIN -----

'use strict'

// -----------------------------------------------------------------------------
// --------------------------- CONVENIENCE CONSTANTS ---------------------------

const max   = Math.max
const min   = Math.min
const abs   = Math.abs
const floor = Math.floor
const ceil  = Math.ceil
const round = Math.round

const DIY = 365.25
const SID = 86400

// -----------------------------------------------------------------------------
// ------------------------------ FACTORY GLOBALS ------------------------------

/** Global counter to generate unique IDs for multiple bgraph instances. */
let gid = 1

/** Default settings */
let defaults = {
  /** Generates an empty graph and JSON */
  noGraph:      false, 
  /** Binds the graph to a div element */
  divGraph:     null,
  /** Binds the road table to a div element */
  divTable:     null,    
  /** Binds the goal JSON output to a div element */
  divJSON:      null,    
  /** Size of the SVG element to hold the graph */
  svgSize:      { width: 700, height: 450 },
  /** Boundaries of the SVG group to hold the focus graph */
  focusRect:    { x:0, y:0, width:700, height: 370 },
  /** Initial padding within the focus graph. */
  focusPad:     { left:25, right:5, top:25, bottom:30 },
  /** Boundaries of the SVG group to hold the context graph */
  ctxRect:      { x:0, y:370, width:700, height: 80 },
  /** Initial padding within the context graph. */
  ctxPad:       { left:25, right:5, top:0, bottom:30 },
  /** Height of the road matrix table. Choose 0 for unspecified */
  tableHeight:  387,
  
  /** Visual parameters for the zoom in/out buttons. "factor" 
      indicates how much to zoom in/out per click. */
  zoomButton:   { size: 40, opacity: 0.6, factor: 1.5 },
  /** Size of the bullseye image in the focus and context graphs */ 
  bullsEye:     { size: 40, ctxsize: 20 },
  /** Visual parameters for draggable road dots */ 
  roadDot:      { size: 5, ctxsize: 3, border: 1.5, ctxborder: 1 },
  /** Visual parameters for draggable road knots and removal buttons */ 
  roadKnot:     { width: 3, rmbtnscale: 0.6 },
  /** Visual parameters for draggable road lines */ 
  roadLine:     { width: 3, ctxwidth: 2 },
  /** Visual parameters for fixed lines for the original road */ 
  oldRoadLine:  { width: 3, ctxwidth: 2, dash: 32, ctxdash: 16 },
  /** Visual parameters for data points (past, flatlined and hollow) */ 
  dataPoint:    { size: 5, fsize: 5, hsize: 2.5 }, 
  /** Visual parameters for the akrasia horizon */ 
  horizon:      { width: 2, ctxwidth: 1, dash: 8, ctxdash: 6, 
                  font: 10, ctxfont: 9 },
  /** Visual parameters for vertical line for asof */ 
  today:        { width: 2, ctxwidth: 1, font: 12, ctxfont: 9 },
  /** Visual parameters for watermarks */
  watermark:    { height:170, fntsize:150, color:"#000000" }, // was #f0f0f0
  guidelines:   { width:2, weekwidth:4 },
  maxfluxline:  4, // width
  razrline:     2, 
  /** Visual parameters for text boxes shown during dragging */ 
  textBox:      { margin: 3 },
  /** Visual parameters for odometer resets */ 
  odomReset:    { width: 0.5, dash: 8 },
  
  roadLineCol:  { valid: "black",    invalid:"#ca1212",  selected:"yellow" },
  roadDotCol:   { fixed: "darkgray", editable:"#c2c2c2", selected: "yellow" },
  roadKnotCol:  { dflt: "#c2c2c2", selected: "yellow",
                  rmbtn: "black", rmbtnsel: "red" },
  textBoxCol:   { bg: "#ffffff", stroke:"#d0d0d0" },
  roadTableCol: { bg:"#ffffff", bgHighlight: "#fffb55", 
                  text:"#000000", textDisabled: "#aaaaaa",
                  bgDisabled:"#f2f2f2"},
  dataPointCol: { future: "#909090", stroke: "lightgray" },
  halfPlaneCol: { fill: "#ffffe8" },
  pastBoxCol:   { fill: "#f8f8f8", opacity:0.5 },
  odomResetCol: { dflt: "#c2c2c2" }, 
                
  /** Strips the graph of all details except what is needed for svg output */
  headless:     false,
  /** Enables zooming by scrollwheel. When disabled, only the context graph and
      the zoom buttons will allow zooming. */
  scrollZoom:   true,
  /** Enables zooming with buttons */
  buttonZoom:   true,
  /** Enables the road editor. When disabled, the generated graph mirrors
      Beebrain output as closely as possible. */
  roadEditor:   false,
  /** Enables the display of the context graph within the SVG */
  showContext:  false,
  /** Enables showing a dashed rectangle in the context graph visualizing the
      current graph limits on the y-axis */
  showFocusRect: false,
  /** Enables displaying datapoints on the graph */ 
  showData:     true,
  /** When datapoint display is enabled, indicates the number of days before
      asof to show data for. This can be used to speed up display refresh for
      large goals. Use -1 to display all datapoints. */ 
  maxDataDays:  -1,
  /** Indicates how many days beyond asof should be included in the fully
      zoomed out graph. This is useful for when the goal date is too far beyond
      asof, making the context graph somewhat useless in the UI. */
  maxFutureDays: 365,
  /** Indicates whether slopes for segments beyond the currently dragged
      element should be kept constant during editing */
  keepSlopes:   true,
  /** Indicates whether guidelines should be shown in the interactive editor */
  showGuidelines: true,
  /** Indicates whether intervals between the knots for segments beyond the
      currently dragged element should be kept constant during editing */
  keepIntervals: false,
  /** Indicates whether the road matrix table should be shown with the earliest
      rows first (normal) or most recent rows first (reversed) */ 
  reverseTable: false,
  /** Indicates whether the auto-scrolling feature for the road matrix table
      should be enabled such that when the mouse moves over knots, dots, or road
      elements, the corresponding table row is scrolled to be visible in the
      table. This is particularly useful when tableHeight is explicitly
      specified and is nonzero. */ 
  tableAutoScroll: true,
  /** Chooses whether the road matrix table should be dynamically updated
      during the dragging of road knots, dots, and segments. Enabling this may
      induce some lagginess, particularly on Firefox due to more components
      being updated during dragging. */
  tableUpdateOnDrag: false,
  /** Chooses whether the road matrix table should include checkboxes for
      choosing the field to be automatically computed */
  tableCheckboxes: false,
  /** Callback function that gets invoked when the road is edited by the user.
      Various interface functions can then be used to retrieve the new road
      state. This is also useful to update the state of undo/redo and submit
      buttons based on how many edits have been done on the original road. */
  onRoadChange: null,
  /** Callback function that gets invoked when an error is encountered in
      loading, processing, drawing, or editing the road */
  onError:      null,
}

/** This object defines default options for mobile browsers, where
 larger dots, knots and roads are necessary to make editing through
 dragging feasible. */
const mobiledefaults = {
  svgSize:     { width: 700, height: 530 },
  focusRect:   { x:0, y:0, width: 700, height: 400 },
  focusPad:    { left: 25, right: 10, top: 35, bottom: 30 },
  ctxRect:     { x: 0, y: 400, width: 700, height: 80 },
  ctxPad:      { left: 25, right: 10, top: 0, bottom: 30 },
  tableHeight: 540, // Choose 0 for unspecified

  zoomButton:  { size: 50, opacity: 0.7, factor: 1.5 },
  bullsEye:    { size: 40, ctxsize: 20 },
  roadDot:     { size: 10, ctxsize: 4, border: 1.5, ctxborder: 1 },
  roadKnot:    { width: 7, rmbtnscale: 0.9 },
  roadLine:    { width: 7, ctxwidth: 2 },
  oldRoadLine: { width: 3, ctxwidth: 1, dash: 32, ctxdash: 16 },
  dataPoint:   { size: 4, fsize: 6 }, 
  horizon:     { width: 2, ctxwidth: 1, dash: 8, ctxdash: 8, 
                 font: 14, ctxfont: 10 },
  today:       { width: 2, ctxwidth: 1, font: 16, ctxfont: 10 },
  watermark:   { height: 150, fntsize: 100, color: "#000000" }, // was #f0f0f0
  guidelines:  { width: 2, weekwidth: 4 },
  maxfluxline: 4, // width
  razrline:    2,
  textBox:     { margin: 3 },
}

/** Style text embedded in the SVG object for proper saving of the SVG */
const SVGStyle = 
  ".svg{shape-rendering:crispEdges}" 
+ ".axis path,.axis line{fill:none;stroke:black;shape-rendering:crispEdges}"
+ ".axis .minor line{stroke:#777;stroke-dasharray:0,2,4,3}"
+ ".grid line"
+ "{fill:none;stroke:#dddddd;stroke-width:1px;shape-rendering:crispEdges}"
+ ".aura{fill-opacity:0.3;stroke-opacity:0.3;}"
+ ".aurapast{fill-opacity:0.15;stroke-opacity:0.3}"
+ ".grid .minor line{stroke:none}"
+ ".axis text{font-family:sans-serif;font-size:11px}"
+ ".axislabel{font-family:sans-serif;font-size:11px;text-anchor:middle}"
+ "circle.dots{stroke:black}"
+ "line.roads{stroke:black}"
+ ".pasttext,.ctxtodaytext,.ctxhortext,.horizontext,.hashtag"
+ "{text-anchor:middle;font-family:sans-serif}"
+ ".waterbuf,.waterbux{opacity:0.05882353;" //stroke:#dddddd;stroke-width:1;"
+ "text-anchor:middle;font-family:Dejavu Sans,sans-serif}"
+ ".loading{text-anchor:middle;font-family:Dejavu Sans,sans-serif}"
+ ".zoomarea{fill:none}"
+ "circle.ap{stroke:none}"
+ "circle.rd{stroke:none}"
+ "circle.std{stroke:none}"
+ "circle.dp{stroke:rgb(0,0,0)}"
+ ".overlay .textbox{fill:#ffffcc;fill-opacity:0.5;stroke:black;"
+ "stroke-width:1;pointer-events:none;rx:5;ry:5}"

/** Fraction of plot range that the axes extend beyond */
const PRAF = .015

/** Seconds to milliseconds (Javascript unixtime is the latter) */
const SMS = 1000 

/** Paths for various PNG images used within the SVG */
const PNG = { beye:  "https://s3.amazonaws.com/bmndr/road/bullseye.png", 
              beyey: "https://s3.amazonaws.com/bmndr/road/bullseye_prev.png",

              // these versions are very light gray and not currently used:
              //skl:   "https://s3.amazonaws.com/bmndr/road/jollyroger.png",
              //inf:   "https://s3.amazonaws.com/bmndr/road/infinity.png",
              //sml:   "https://s3.amazonaws.com/bmndr/road/smiley.png",
              
              // black versions we're currently using with very low opacity:
              infb:  "https://bmndr.s3.amazonaws.com/road/infinity_blk.png",
              sklb:  "https://bmndr.s3.amazonaws.com/road/jollyroger_blk.png",
              smlb:  "https://bmndr.s3.amazonaws.com/road/smiley_blk.png",
            }

/** Enum object to identify error types */
const ErrType = { NOBBFILE: 0, BADBBFILE: 1, BBERROR: 2 }

/** Enum object to identify error types */
const ErrMsgs = [ "Could not find goal file.", 
                  "Bad goal file.", 
                  "Beeminder error" ]

/** This atrocity attempts to determine whether the page was loaded from a 
    mobile device */
const onMobileOrTablet = () => {
  if (typeof navigator == 'undefined' && typeof window == 'undefined') 
    return false
  var check = false;
  (function(a){if(/(android|bb\d+|meego).+mobile|avantgo|bada\/|blackberry|blazer|compal|elaine|fennec|hiptop|iemobile|ip(hone|od)|iris|kindle|lge |maemo|midp|mmp|mobile.+firefox|netfront|opera m(ob|in)i|palm( os)?|phone|p(ixi|re)\/|plucker|pocket|psp|series(4|6)0|symbian|treo|up\.(browser|link)|vodafone|wap|windows ce|xda|xiino|android|ipad|playbook|silk/i.test(a)||/1207|6310|6590|3gso|4thp|50[1-6]i|770s|802s|a wa|abac|ac(er|oo|s\-)|ai(ko|rn)|al(av|ca|co)|amoi|an(ex|ny|yw)|aptu|ar(ch|go)|as(te|us)|attw|au(di|\-m|r |s )|avan|be(ck|ll|nq)|bi(lb|rd)|bl(ac|az)|br(e|v)w|bumb|bw\-(n|u)|c55\/|capi|ccwa|cdm\-|cell|chtm|cldc|cmd\-|co(mp|nd)|craw|da(it|ll|ng)|dbte|dc\-s|devi|dica|dmob|do(c|p)o|ds(12|\-d)|el(49|ai)|em(l2|ul)|er(ic|k0)|esl8|ez([4-7]0|os|wa|ze)|fetc|fly(\-|_)|g1 u|g560|gene|gf\-5|g\-mo|go(\.w|od)|gr(ad|un)|haie|hcit|hd\-(m|p|t)|hei\-|hi(pt|ta)|hp( i|ip)|hs\-c|ht(c(\-| |_|a|g|p|s|t)|tp)|hu(aw|tc)|i\-(20|go|ma)|i230|iac( |\-|\/)|ibro|idea|ig01|ikom|im1k|inno|ipaq|iris|ja(t|v)a|jbro|jemu|jigs|kddi|keji|kgt( |\/)|klon|kpt |kwc\-|kyo(c|k)|le(no|xi)|lg( g|\/(k|l|u)|50|54|\-[a-w])|libw|lynx|m1\-w|m3ga|m50\/|ma(te|ui|xo)|mc(01|21|ca)|m\-cr|me(rc|ri)|mi(o8|oa|ts)|mmef|mo(01|02|bi|de|do|t(\-| |o|v)|zz)|mt(50|p1|v )|mwbp|mywa|n10[0-2]|n20[2-3]|n30(0|2)|n50(0|2|5)|n7(0(0|1)|10)|ne((c|m)\-|on|tf|wf|wg|wt)|nok(6|i)|nzph|o2im|op(ti|wv)|oran|owg1|p800|pan(a|d|t)|pdxg|pg(13|\-([1-8]|c))|phil|pire|pl(ay|uc)|pn\-2|po(ck|rt|se)|prox|psio|pt\-g|qa\-a|qc(07|12|21|32|60|\-[2-7]|i\-)|qtek|r380|r600|raks|rim9|ro(ve|zo)|s55\/|sa(ge|ma|mm|ms|ny|va)|sc(01|h\-|oo|p\-)|sdk\/|se(c(\-|0|1)|47|mc|nd|ri)|sgh\-|shar|sie(\-|m)|sk\-0|sl(45|id)|sm(al|ar|b3|it|t5)|so(ft|ny)|sp(01|h\-|v\-|v )|sy(01|mb)|t2(18|50)|t6(00|10|18)|ta(gt|lk)|tcl\-|tdg\-|tel(i|m)|tim\-|t\-mo|to(pl|sh)|ts(70|m\-|m3|m5)|tx\-9|up(\.b|g1|si)|utst|v400|v750|veri|vi(rg|te)|vk(40|5[0-3]|\-v)|vm40|voda|vulc|vx(52|53|60|61|70|80|81|83|85|98)|w3c(\-| )|webc|whit|wi(g |nc|nw)|wmlb|wonu|x700|yas\-|your|zeto|zte\-/i.test(a.substr(0,4))) check = true})(navigator.userAgent||navigator.vendor||window.opera)
  return check
}

/** Configure functionality (private) */
let config = (obj, options) => {
  if (!obj.opts) obj.opts = bu.extend({}, defaults, true)
  
  if (onMobileOrTablet()) bu.extend(obj.opts, mobiledefaults)
  
  let opts = bu.extend(obj.opts, options, true)
  
  opts.divGraph = opts.divGraph && opts.divGraph.nodeName ? opts.divGraph : null
  
  if (opts.headless) {                        // Override options for svg output
    opts.divTable      = null
    opts.scrollZoom    = false
    opts.roadEditor    = false
    opts.showContext   = false
    opts.showFocusRect = false
  } else {
    opts.divTable = 
      opts.divTable && opts.divTable.nodeName ? opts.divTable : null
  }
  
  return opts
}

// -----------------------------------------------------------------------------
// ---------------------------- BGRAPH CONSTRUCTOR -----------------------------

/** @typedef BGraphOptions
    @global
    @type {object}
    @property {boolean} noGraph Generates an empty graph and JSON if true
    @property {Boolean} headless Strips the graph of all details except what is needed for svg output.
    @property {Boolean} roadEditor Enables the road editor. When disabled, the generated graph mirrors beebrain output as closely as possible.
    
    @property {object}  divJSON  Binds the goal JSON output to a div element

    @property {object}  divGraph Binds the graph to a div element
    @property {object}  svgSize  Size of the SVG element to hold the graph e.g. { width: 700, height: 450 }
    @property {object}  focusRect Boundaries of the SVG group to hold the focus graph e.g. { x:0, y:0, width:700, height: 370 }
    @property {object} focusPad Initial padding within the focus graph e.g. { left:25, right:5, top:25, bottom:30 }
    @property {object} ctxRect Boundaries of the SVG group to hold the context graph e.g. { x:0, y:370, width:700, height: 80 }
    @property {object} ctxPad Initial padding within the context graph e.g. { left:25, right:5, top:0, bottom:30 }
    @property {Boolean} scrollZoom Enables zooming by scrollwheel. When disabled, only the context graph and the zoom buttons will allow zooming.
    @property {Boolean} showContext Enables the display of the context graph within the SVG
    @property {Boolean} showFocusRect Enables showing a dashed rectange in the context graph visualizing the current graph limits on the y-axis
  
    @property {Boolean} keepSlopes Indicates whether slopes for segments beyond the currently dragged element should be kept constant during editing.
    @property {Boolean} keepIntervals Indicates whether intervals between the knots for segments beyond the currently dragged element should be kept constant during editing.
    @property {Boolean} showData Enables displaying datapoints on the graph 
    @property {Integer} maxDataDays When datapoint display is enabled, indicates the number of days before asof to show data for. This can be used to speed up display refresh for large goals. Choose -1 to display all datapoints. Choose -1 to show all points.
    @property {Integer} maxFutureDays Indicates how many days beyond asof should be included in the fully zoomed out graph. This is useful for when the goal date is too far beyond asof, making the context graph somewhat useless in terms of its interface utility.

    @property {object}  divTable Binds the road table to a div element
    @property {Number} tableHeight Height of the road matrix table. Choose 0 for unspecified
    @property {Boolean} tableCheckboxes Chooses whether the road matrix table should include checkboxes for choosing the field to be automatically computed.
    @property {Boolean} reverseTable Indicates whether the road matrix table should be shown with the earliest rows first (normal) or most recent rows first(reversed).
    @property {Boolean} tableAutoScroll Indicates whether the auto-scrolling feature for the road matrix table should be enabled such that when the mouse moves over knots, dots or road elements, the corresponding table row is scrolled to be visible in the table. This is particularly useful when tableHeight is explicitly specified and is nonzero.
    @property {Boolean} tableUpdateOnDrag Chooses whether the road matrix table should be dynamically updated during the dragging of road knots, dots and segments. Enabling this may induce some lagginess, particularly on Firefox due to more components being updated during dragging
  
  
    @property {function} onRoadChange Callback function that gets invoked when the road is finished loading or has been edited by the user. Various interface functions can then be used to retrieve the new road state. This is also useful to update the state of undo/redo and submit buttons based on how many edits have been done on the original road.
    @property {function} onError Callback function that gets invoked when an error is encountered  in loading, processing, drawing or editing the road. 

    @property {object} zoomButton Visual parameters for the zoom in/out buttons. "factor" indicates how much to zoom in/out per click. e.g. { size: 40, opacity: 0.6, factor: 1.5 }
    @property {object} bullsEye Size of the bullseye image in the focus and context graphs e.g. { size: 40, ctxsize: 20 }
    @property {object} roadDot Visual parameters for draggable road dots e.g. { size: 5, ctxsize: 3, border: 1.5, ctxborder: 1 }
    @property {object} roadKnot Visual parameters for draggable road knots and removal buttons e.g. { width: 3, rmbtnscale: 0.6 }
    @property {object} roadLine Visual parameters for draggable road lines e.g. { width: 3, ctxwidth: 2 }
    @property {object} oldRoadLine Visual parameters for fixed lines for the original road e.g. { width: 3, ctxwidth: 2, dash: 32, ctxdash: 16 }
    @property {object} dataPoint Visual parameters for data points (past, flatlined and hollow) e.g. { size: 5, fsize: 5, hsize: 2.5 }
    @property {object} horizon Visual parameters for the akrasia horizon e.g. { width: 2, ctxwidth: 1, dash: 8, ctxdash: 6, font: 12, ctxfont: 9 }
    @property {object} today Visual parameters for vertical line for asof  e.g. { width: 2, ctxwidth: 1, font: 12, ctxfont: 9 }
    @property {object} watermark Visual parameters for watermarks e.g. { height:170, fntsize:130 }
    @property {object} guidelines Visual parameters for guidelines e.g. { width:2, weekwidth:4 }
    @property {object} maxfluxline Visual parameter for maxfluxline (width)

    @property {object} textBox Visual parameters for text boxes shown during dragging e.g. { margin: 3 }
    @property {object} odomReset Visual parameters for odometer resets e.g. { width: 0.5, dash: 8 }
    

  @property {object} roadLineCol Colors for road segments for the editor, e.g. { valid: "black", invalid:"#ca1212", selected:"yellow"}
  @property {object} roadDotCol Colors for the road dots for the editor, e.g. { fixed: "darkgray", editable:"#c2c2c2", selected: "yellow"}
  @property {object} roadKnotCol Colors for the road knots (vertical) for the editor, e.g. { dflt: "#c2c2c2", selected: "yellow", rmbtn: "black", rmbtnsel: "red"}
  @property {object} textBoxCol Colors for text boxes e.g. { bg: "#ffffff", stroke:"#d0d0d0"}
  @property {object} roadTableCol Colors for the road table e.g. { bg:"#ffffff", bgHighlight: "#fffb55", text:"#000000", textDisabled: "#aaaaaa", bgDisabled:"#f2f2f2"}
  @property {object} dataPointCol Colors for datapoints, e.g. { future: "#909090", stroke: "lightgray"}
  @property {object} halfPlaneCol Colors for the yellow brick half plane. e.g. { fill: "#ffffe8" }
  @property {object} pastBoxCol Colors for the past, e.g. { fill: "#f8f8f8", opacity:0.5 }
  @property {object} odomResetCol Colors for odometer reset indicators, e.g. { dflt: "#c2c2c2" }
  
*/

/** bgraph object constructor. Creates an empty beeminder graph and/or road
 * matrix table with the supplied options. Particular goal details may later be
 * loaded with {@link bgraph~loadGoal} or {@link loadGoalFromURL} functions.

 @memberof module:bgraph
 @constructs bgraph
 @param {BGraphOptions} options JSON input with various graph options
*/
let bgraph = function(options) { // BEGIN bgraph object constructor ------------

//console.debug("beebrain constructor ("+gid+"): ")
let self = this
let opts = config(self, options)
let curid = gid
gid++

// Various dimensions and boxes
let yaxisw = 50
let sw = opts.svgSize.width
let sh = opts.svgSize.height
let plotbox, brushbox, plotpad, contextpad

let zoombtnsize = opts.zoomButton.size
let zoombtnscale = zoombtnsize / 540
let zoombtntr

// Graph components
let svg, defs, graphs, buttonarea, stathead, focus, focusclip, plot,
    context, ctxclip, ctxplot, 
    xSc, nXSc, xAxis, xAxisT, xGrid, xAxisObj, xAxisObjT, xGridObj,
    ySc, nYSc, yAxis, yAxisR, yAxisObj, yAxisObjR, yAxisLabel,
    xScB, xAxisB, xAxisObjB, yScB, 
    gPB, gYBHP, gYBHPlines, gPink, gPinkPat, gGrid, gOResets, gPastText, 
    gGuides, gMaxflux, gRazr, gOldBullseye, 
    gKnots, gSteppy, gSteppyPts, gRosy, gRosyPts, gMovingAv,
    gAura, gDerails, gAllpts, gDpts, gHollow, gFlat, 
    gBullseye, gRoads, gDots, gWatermark, gHashtags, gHorizon, gHorizonText,
    zoomarea, axisZoom, zoomin, zoomout,  
    brushObj, brush, focusrect, topLeft,
    scf = 1, oldscf = 0,
    xlinkloaded = true

// Internal state for the graph
let lastError = null
let undoBuffer = [] // Array of previous roads for undo
let redoBuffer = [] // Array of future roads for redo
let processing = false
let loading = false
let hidden = false
let mobileOrTablet = onMobileOrTablet()
let dataf, alldataf
let horindex = null // Road segment index including the horizon
let iroad = []  // Initial road 
let igoal = {}  // Initial goal object
  
// Beebrain state objects
let bbr, goal = {}, road = []
let data = [], alldata = [], dtd = [], iso = []

function getiso( val ) {
  if (iso[val] == undefined) iso[val] = br.isoline(road, dtd, goal, val)
  return iso[val]
}

function getisopath( val, xr ) {
  const isoline = getiso(val)
  if (xr == null) xr = [-Infinity, Infinity]
  let x = isoline[0][0], y = isoline[0][1]
  if (x < xr[0]) { x = xr[0]; y = br.isoval(isoline, x) }
  let d = "M"+nXSc(x*SMS)+" "+nYSc(y)
  let strt = bu.searchby(isoline, e=>((e[0]<xr[0])?-1:1))
  let end = bu.searchby(isoline, e=>((e[0]<xr[1])?-1:1))
  for (let i = strt[1]; i <= end[1]; i++) {
    d += " L"+nXSc(isoline[i][0]*SMS)+" "+nYSc(isoline[i][1])
  }
  return d
}
  
// Compute lane width (the delta between yellow guiding lines) based on
// isolines on the left or right border for the graph depending on dir*yaw. If
// dir*yaw > 0 (like do-more), the left side is considered, otherwise the right
// side. The average lane width is computed by computing isolines for dtd=0 and
// dtd=365 and dividing it by 365 to overcome isolines coinciding for flat
// regions.
function isolnwborder(xr) {
  let lnw = 0
  const numdays = min(opts.maxFutureDays, ceil((goal.tfin-goal.tini)/SID))
  const center = getiso(0)
  const oneday = getiso(numdays)
//TODO: switch to this version
//const edge = goal.yaw*goal.dir > 0 ? 0 : 1 // left edge for MOAR/PHAT
//return abs(br.isoval(center, xr[edge])-br.isoval(oneday, xr[edge])) / numdays

  if (goal.yaw*goal.dir > 0) {
    lnw = abs(br.isoval(center, xr[0])-br.isoval(oneday, xr[0])) / numdays
  } else {
    lnw = abs(br.isoval(center, xr[1])-br.isoval(oneday, xr[1])) / numdays
  }
  return lnw
}

/** Limits an svg coordinate to 1 or 3 digits after the decimal 
 @param {Number} x Input number 
*/
function r1(x) { return round(x*10)/10 }
function r3(x) { return round(x*1000)/1000 }

/** Resets the internal goal object, clearing out previous data. */
function resetGoal() {
  // Initialize goal with sane values
  goal = {}
  goal.yaw = +1; goal.dir = +1
  goal.tcur = 0; goal.vcur = 0
  const now = moment.utc()
  now.hour(0); now.minute(0); now.second(0); now.millisecond(0)
  goal.asof = now.unix()
  goal.horizon = goal.asof+bu.AKH
  goal.xMin = goal.asof;  goal.xMax = goal.horizon
  goal.tmin = goal.asof;  goal.tmax = goal.horizon
  goal.yMin = -1;    goal.yMax = 1
  //goal.ybhp = false // not sure if this is needed here

  road = []; iroad = []; data = [], alldata = []
}
resetGoal()

/** Recompute padding value and bounding boxes for various components in the
 * graph. In particular, plotpad, contextpad, plotbox, and contextbox. */
function computeBoxes() {
  plotpad    = bu.extend({}, opts.focusPad)
  contextpad = bu.extend({}, opts.ctxPad)
  if (goal.stathead && !opts.roadEditor) plotpad.top += 15
  plotpad.left  += yaxisw
  plotpad.right += yaxisw+(goal.hidey?8:0) // Extra padding if yaxis text hidden
  contextpad.left += yaxisw
  contextpad.right += yaxisw+(goal.hidey?8:0)
  plotbox = {
    x:      opts.focusRect.x      + plotpad.left,
    y:      opts.focusRect.y      + plotpad.top,
    width:  opts.focusRect.width  - plotpad.left - plotpad.right, 
    height: opts.focusRect.height - plotpad.top  - plotpad.bottom,
  }
  brushbox = {
    x:      opts.ctxRect.x      + contextpad.left,
    y:      opts.ctxRect.y      + contextpad.top,
    width:  opts.ctxRect.width  - contextpad.left - contextpad.right, 
    height: opts.ctxRect.height - contextpad.top  - contextpad.bottom,
  }
  zoombtntr = {
    botin:  "translate("+(plotbox.width-2*(zoombtnsize+5))
                    +","+(plotbox.height -(zoombtnsize+5))
                    +") scale("+zoombtnscale+","+zoombtnscale+")",
    botout: "translate("+(plotbox.width -(zoombtnsize+5))
                    +","+(plotbox.height-(zoombtnsize+5))
                    +") scale("+zoombtnscale+","+zoombtnscale+")",
    topin: "translate("+(plotbox.width-2*(zoombtnsize+5))
                    +",5) scale("+zoombtnscale+","+zoombtnscale+")",
    topout: "translate("+(plotbox.width-(zoombtnsize+5))
                    +",5) scale("+zoombtnscale+","+zoombtnscale+")" }
}
computeBoxes()

/** Utility function to show a shaded overlay with a message consisting of
 multiple lines supplied in the array argument.
 @param {String[]} msgs Array of messages, one for each line
 @param {Number} [fs=-1] Font size. height/15 if -1
 @param {String} [fw="bold"} Font weight
 @param {Object} [box=null] Bounding box {x,y,w,h} for the overlay; default null
 @param {String} [cls="overlay} CSS class of the created overlay
 @param {Boolean} [shd=true] Shade out graph if true
*/
function showOverlay(msgs, fs=-1, fw="bold",
                     box=null, cls="overlay", shd=true, animate=false,
                     parent=null) {
  if (opts.divGraph == null) return
  if (box == null) box ={x:sw/20, y:sh/5, w:sw-2*sw/20, h:sh-2*sh/5}
  if (parent == null) parent = svg
  var pg = parent.select("g."+cls)
  if (pg.empty()) {
    pg = parent.append('g').attr('class', cls)
    if (shd) {
      pg.append('svg:rect').attr('x',             0)
                           .attr('y',             0)
                           .attr('width',         sw)
                           .attr('height',        sh)
                           .style('fill',         bu.Cols.WITE)
                           .style('fill-opacity', 0.5)
    }
    pg.append('svg:rect').attr("class",  "textbox")
                         .attr('x',      box.x)
                         .attr('y',      box.y)
                         .attr('width',  box.w)
                         .attr('height', box.h)
  }
  pg.selectAll(".loading").remove()
  const nummsgs = msgs.length
  if (fs < 0) fs = sh/15
  var lh = fs * 1.1
  for (let i = 0; i < nummsgs; i++) {
    pg.append('svg:text').attr('class', 'loading')
      .attr('x',            box.x+box.w/2)
      .attr('y',            (box.y+box.h/2) - ((nummsgs-1)*lh)/2+i*lh+fs/2-3)
      .attr('font-size',    fs)
      .style('font-size',   fs)
      .style('font-weight', fw)
      .text(msgs[i])
  }
  if (animate) 
    pg.style("opacity", 0).transition().duration(200).style("opacity", 1)
}
/** Removes the message overlay created by {@link 
    bgraph~showOverlay showOverlay()}
    @param {String} [cls="overlay"] CSS class for the overlay to remove
*/
function removeOverlay(cls = "overlay", animate = false, parent = null) {
  //console.debug("removeOverlay("+self.id+")")
  if (opts.divGraph == null) return
  if (parent == null) parent = svg
  var pg = parent.selectAll("g."+cls)
  if (animate) pg.style("opacity", 1).transition().duration(200)
                 .style("opacity", 0).remove()
  else pg.remove()
}

/** Creates all SVG graph components if a graph DIV is provided. Called once
   when the bgraph object is created. */
function createGraph() {
  var div = opts.divGraph
  if (div === null) return
  // First, remove all children from the div
  while (div.firstChild) div.removeChild(div.firstChild)
  
  // Initialize the div and the SVG
  svg = d3.select(div).attr("class", "bmndrgraph")
    .append('svg:svg')
    .attr("id",                  "svg"+curid)
    .attr("xmlns",               "http://www.w3.org/2000/svg")
    .attr("xmlns:xlink",         "http://www.w3.org/1999/xlink")
    .attr("preserveAspectRatio", "xMinYMin meet")
    .attr("viewBox",             "0 0 "+sw+" "+sh)
    .attr('width',               "100%")
    .attr('height',              "100%")
    .attr('class',               'bmndrsvg')
  
  // Common SVG definitions, including clip paths
  defs = svg.append('defs')
  defs.insert('style').attr('type','text/css').text(SVGStyle)
  defs.append("clipPath")
    .attr("id", "plotclip"+curid)
    .append("rect").attr("x", 0).attr("y", 0)
    .attr("width", plotbox.width).attr("height", plotbox.height)
  defs.append("clipPath")
    .attr("id", "brushclip"+curid)
    .append("rect").attr("x", 0).attr("y", 0)
    .attr("width", brushbox.width).attr("height", brushbox.height)
  defs.append("clipPath")
    .attr("id", "buttonareaclip"+curid)
    .append("rect").attr("x", plotbox.x).attr("y", 0)
    .attr("width", plotbox.width).attr("height", plotpad.top)
  
  defs.append("path")
    .style("stroke", "none").attr("id", "rightarrow")
    .attr("d", "M 55,0 -35,45 -35,-45 z")
  
  defs.append("path")
    .style("stroke", "none").attr("id", "downarrow")
    .attr("d", "M 0,40 45,-50 -45,-50 z")
  
  defs.append("path")
    .style("stroke", "none").attr("id", "uparrow")
    .attr("d", "M 0,-40 45,50 -45,50 z")
  
  gPinkPat = defs.append("pattern").attr("id",              "pinkzonepat"+curid)
                                   .attr("x",                0)
                                   .attr("y",                0)
                                   .attr("width",            10)
                                   .attr("height",           10)
                                   .attr("patternTransform", "rotate(45)")
                                   .attr("patternUnits",     "userSpaceOnUse")
  gPinkPat.append("rect").attr("x",                0)
                         .attr("y",                0)
                         .attr("width",            10)
                         .attr("height",           10)
                         .attr("fill", bu.Cols.PINK)
  gPinkPat.append("line").attr("x1",            0)
                         .attr("y1",            0)
                         .attr("x2",            0)
                         .attr("y2",            10)
                         .style("stroke",       "#aaaaaa")
                         .style("stroke-width", 1)
  
  var buttongrp = defs.append("g").attr("id", "removebutton")
  buttongrp.append("circle").attr("cx",   14)
                            .attr("cy",   14)
                            .attr("r",    16)
                            .attr('fill', 'white')
  buttongrp.append("path")
    .attr("d", "M13.98,0C6.259,0,0,6.261,0,13.983c0,7.721,6.259,13.982,13.98,13.982c7.725,0,13.985-6.262,13.985-13.982C27.965,6.261,21.705,0,13.98,0z M19.992,17.769l-2.227,2.224c0,0-3.523-3.78-3.786-3.78c-0.259,0-3.783,3.78-3.783,3.78l-2.228-2.224c0,0,3.784-3.472,3.784-3.781c0-0.314-3.784-3.787-3.784-3.787l2.228-2.229c0,0,3.553,3.782,3.783,3.782c0.232,0,3.786-3.782,3.786-3.782l2.227,2.229c0,0-3.785,3.523-3.785,3.787C16.207,14.239,19.992,17.769,19.992,17.769z")
  
  var zoomingrp = defs.append("g").attr("id", "zoominbtn")
  if (!opts.headless && opts.buttonZoom) {
    // Zoom buttons are not visible for SVG output in headless mode
    zoomingrp.append("path").style("fill", "white")
      .attr("d", "m 530.86356,264.94116 a 264.05649,261.30591 0 1 1 -528.1129802,0 264.05649,261.30591 0 1 1 528.1129802,0 z")
    zoomingrp.append("path")
      .attr("d", "m 308.21,155.10302 -76.553,0 0,76.552 -76.552,0 0,76.553 76.552,0 0,76.552 76.553,0 0,-76.552 76.552,0 0,-76.553 -76.552,0 z m 229.659,114.829 C 537.869,119.51007 420.50428,1.9980234 269.935,1.9980234 121.959,1.9980234 2.0000001,121.95602 2.0000001,269.93202 c 0,147.976 117.2473599,267.934 267.9339999,267.934 150.68664,0 267.935,-117.51205 267.935,-267.934 z m -267.935,191.381 c -105.681,0 -191.381,-85.7 -191.381,-191.381 0,-105.681 85.701,-191.380996 191.381,-191.380996 105.681,0 191.381,85.700996 191.381,191.380996 0,105.681 -85.7,191.381 -191.381,191.381 z")
  }
  
  var zoomoutgrp = defs.append("g").attr("id", "zoomoutbtn")
  if (!opts.headless && opts.buttonZoom) {
    // Zoom buttons are not visible for SVG output in headless mode
    zoomoutgrp.append("path").style("fill", "white")
      .attr("d", "m 530.86356,264.94116 a 264.05649,261.30591 0 1 1 -528.1129802,0 264.05649,261.30591 0 1 1 528.1129802,0 z")
    zoomoutgrp.append("path")
      .attr("d", "m 155.105,231.65502 0,76.553 229.657,0 0,-76.553 c -76.55233,0 -153.10467,0 -229.657,0 z m 382.764,38.277 C 537.869,119.51007 420.50428,1.9980234 269.935,1.9980234 121.959,1.9980234 2.0000001,121.95602 2.0000001,269.93202 c 0,147.976 117.2473599,267.934 267.9339999,267.934 150.68664,0 267.935,-117.51205 267.935,-267.934 z m -267.935,191.381 c -105.681,0 -191.381,-85.7 -191.381,-191.381 0,-105.681 85.701,-191.380996 191.381,-191.380996 105.681,0 191.381,85.700996 191.381,191.380996 0,105.681 -85.7,191.381 -191.381,191.381 z")
  }
  
  // Create rectange to monitor zoom events and install handlers
  zoomarea = svg.append('rect').attr("class",  "zoomarea")
                               .attr("x",      plotbox.x)
                               .attr("y",      plotbox.y)
                               .attr("color",  bu.Cols.REDDOT)
                               .attr("width",  plotbox.width)
                               .attr("height", plotbox.height)
  var oldscroll = zoomarea.on("wheel.scroll")
  var scrollinfo = {shown: false, timeout: null}
  
  var onscroll = function() {
    if (scrollinfo.timeout != null) {
      clearTimeout(scrollinfo.timeout)
      scrollinfo.timeout = null
    }
    if (d3.event.ctrlKey) {
      removeOverlay("zoominfo",true, plot)
      scrollinfo.shown = false
      return
    }
    if (!scrollinfo.shown) {
      showOverlay(["Use ctrl+scroll to zoom"], -1,"normal",
                  {x:0,y:0,w:plotbox.width,h:plotbox.height},
                  "zoominfo", false, true, plot)
      scrollinfo.shown = true
    }
    scrollinfo.timeout= setTimeout(() => {removeOverlay("zoominfo", true);
                                          scrollinfo.shown = false},1000)
 }
  var onmove = function() {
    if (scrollinfo.timeout != null) {
      clearTimeout(scrollinfo.timeout)
      scrollinfo.timeout = null
    }
    removeOverlay("zoominfo",true)
    scrollinfo.shown = false
  }
  zoomarea.on("wheel.scroll", onscroll, {passive:false})
  zoomarea.on("mousedown.move", onmove)
  //zoomarea.on("touchstart", ()=>{console.log("touchstart")} )
  //zoomarea.on("touchmove", ()=>{console.log("touchmove")} )
  //zoomarea.on("touchend", ()=>{console.log("touchend")} )

  axisZoom = d3.zoom()
    .extent([[0, 0], [plotbox.width, plotbox.height]])
    .scaleExtent([1, Infinity])
    .translateExtent([[0, 0], [plotbox.width, plotbox.height]])
    .filter(function(){ return (d3.event.type != "wheel" || d3.event.ctrlKey) })
    .on("zoom", zoomed)
  zoomarea.call(axisZoom)
  if (onMobileOrTablet()) {
    var pressTimer = null, pressX
    var oldTouchStart = zoomarea.on("touchstart.zoom")
    var oldTouchMove  = zoomarea.on("touchmove.zoom")
    var oldTouchEnd   = zoomarea.on("touchend.zoom")
    
    zoomarea
      .on("touchstart.zoom", function(){ 
        var bbox = this.getBoundingClientRect()
        pressX = d3.event.touches.item(0).pageX - bbox.left
        var newx = nXSc.invert(pressX)
        if (pressTimer == null && d3.event.touches.length == 1) 
          pressTimer = window.setTimeout(
            () => { if (newx != null) addNewDot(newx/SMS) }, 1000)
        oldTouchStart.apply(this, arguments)} )
      .on("touchmove.zoom", function(){ window.clearTimeout(pressTimer); pressTimer = null; oldTouchMove.apply(this, arguments)})
      .on("touchend.zoom", function(){ clearTimeout(pressTimer); pressTimer = null; oldTouchEnd.apply(this, arguments)} )
  }
  function dotAdded() {
    var mouse = d3.mouse(svg.node())
    var newx = nXSc.invert(mouse[0]-plotpad.left)
    addNewDot(newx/SMS)
  }
  function dotAddedShift() {
    if (d3.event.shiftKey) dotAdded()
    else clearSelection()  
  }
  if (opts.roadEditor) {
    zoomarea.on("click", dotAddedShift)
    zoomarea.on("dblclick.zoom", dotAdded)
  } else {
    zoomarea.on("dblclick.zoom", null)
  }
  
  focus = svg.append('g')
    .attr('class', 'focus')
    .attr('transform', 'translate('+opts.focusRect.x
          +','+opts.focusRect.y+')');
  buttonarea = focus.append('g')
    .attr('clip-path', 'url(#buttonareaclip'+curid+')')
    .attr('class', 'buttonarea'); 
  focusclip = focus.append('g')
    .attr('class', 'focusclip')
    .attr('clip-path', 'url(#plotclip'+curid+')')
    .attr('transform', 'translate('+plotpad.left
          +','+plotpad.top+')');
  plot = focusclip.append('g').attr('class', 'plot');
  
  stathead = focus.append('svg:text').attr("x", sw/2).attr("y", 15)
    .attr("width", plotbox.width)
    .attr('class', 'svgtxt')
    .style("font-size", "80%")
    .attr('text-anchor', 'middle')
  
  // Order here determines z-order: [remember how 'twas while experimenting]
  gPB          = plot.append('g').attr('id', 'pastboxgrp')     // z = 01
  gYBHP        = plot.append('g').attr('id', 'ybhpgrp')        // z = 02
  gWatermark   = plot.append('g').attr('id', 'wmarkgrp')       // z = 03
  gGuides      = plot.append('g').attr('id', 'guidegrp')       // z = 04
  gMaxflux     = plot.append('g').attr('id', 'maxfluxgrp')     // z = 05
  gYBHPlines   = plot.append('g').attr('id', 'ybhplinesgrp')   // z = 07
  gRazr        = plot.append('g').attr('id', 'razrgrp')        // z = 06
  gAura        = plot.append('g').attr('id', 'auragrp')        // z = 08
  gPink        = plot.append('g').attr('id', 'pinkgrp')        // z = 09
  gOldBullseye = plot.append('g').attr('id', 'oldbullseyegrp') // z = 10
  gBullseye    = plot.append('g').attr('id', 'bullseyegrp')    // z = 25
  gGrid        = plot.append('g').attr('id', 'grid')           // z = 11
  gOResets     = plot.append('g').attr('id', 'oresetgrp')      // z = 12
  gKnots       = plot.append('g').attr('id', 'knotgrp')        // z = 13
  gSteppy      = plot.append('g').attr('id', 'steppygrp')      // z = 14
  gRosy        = plot.append('g').attr('id', 'rosygrp')        // z = 15
  gRosyPts     = plot.append('g').attr('id', 'rosyptsgrp')     // z = 16
  gDerails     = plot.append('g').attr('id', 'derailsgrp')     // z = 17
  gAllpts      = plot.append('g').attr('id', 'allptsgrp')      // z = 18
  gMovingAv    = plot.append('g').attr('id', 'movingavgrp')    // z = 19
  gSteppyPts   = plot.append('g').attr('id', 'steppyptsgrp')   // z = 20
  gDpts        = plot.append('g').attr('id', 'datapointgrp')   // z = 21
  gHollow      = plot.append('g').attr('id', 'hollowgrp')      // z = 22
  gFlat        = plot.append('g').attr('id', 'flatlinegrp')    // z = 23
  gHashtags    = plot.append('g').attr('id', 'hashtaggrp')     // z = 24
  gRoads       = plot.append('g').attr('id', 'roadgrp')        // z = 26
  gDots        = plot.append('g').attr('id', 'dotgrp')         // z = 27
  gHorizon     = plot.append('g').attr('id', 'horgrp')         // z = 28
  gHorizonText = plot.append('g').attr('id', 'hortxtgrp')      // z = 29
  gPastText    = plot.append('g').attr('id', 'pasttxtgrp')     // z = 30

  zoomin = focusclip.append("svg:use")
    .attr("class","zoomin")
    .attr("xlink:href", "#zoominbtn")
    .attr("opacity",opts.zoomButton.opacity)
    .attr("transform", zoombtntr.botin)
    .on("click", () => { zoomarea.call(axisZoom.scaleBy, 
                                       opts.zoomButton.factor) })
    .on("mouseover", () =>{
      if (!mobileOrTablet) d3.select(this).style("fill", "red")})
    .on("mouseout",(d,i) => {d3.select(this).style("fill", "black")})
  zoomout = focusclip.append("svg:use")
    .attr("class",      "zoomout")
    .attr("xlink:href", "#zoomoutbtn")
    .attr("opacity",    opts.zoomButton.opacity)
    .attr("transform",  zoombtntr.botout)
    .on("click", () => { zoomarea.call(axisZoom.scaleBy, 
                                       1/opts.zoomButton.factor) })
    .on("mouseover", () => {
      if (!mobileOrTablet) d3.select(this).style("fill", "red") })
    .on("mouseout",(d,i) => { d3.select(this).style("fill", "black") })

  // Create and initialize the x and y axes
  xSc   = d3.scaleUtc().range([0,plotbox.width])
  xAxis = d3.axisBottom(xSc).ticks(6)
  xAxisObj = focus.append('g')        
    .attr("class", "axis")
    .attr("transform", "translate("+plotbox.x+"," 
          + (plotpad.top+plotbox.height) + ")")
    .call(xAxis)
  if (!opts.roadEditor) {
    xGrid = d3.axisTop(xSc).ticks(6).tickFormat("")
    xGridObj = gGrid.append('g')
      .attr("class", "grid")
      .attr("transform", "translate(0,"+(plotbox.height)+")")
      .call(xGrid)
    xAxisT = d3.axisTop(xSc).ticks(6)
    xAxisObjT = focus.append('g')
      .attr("class", "axis")
      .attr("transform", "translate("+plotbox.x+"," + (plotpad.top) + ")")
      .call(xAxisT)
  }

  ySc    = d3.scaleLinear().range([plotbox.height, 0])
  yAxis  = d3.axisLeft(ySc).ticks(8).tickSize(6).tickSizeOuter(0)
  yAxisR = d3.axisRight(ySc).ticks(8).tickSize(6).tickSizeOuter(0)
  yAxisObj = focus.append('g')        
    .attr("class", "axis")
    .attr("transform", "translate(" + plotpad.left + ","+plotpad.top+")")
    .call(yAxis)
  yAxisObjR = focus.append('g').attr("class", "axis")
    .attr("transform", "translate(" 
                       + (plotpad.left+plotbox.width) + ","+plotpad.top+")")
    .call(yAxisR)
  yAxisLabel = focus.append('text')        
    .attr("class", "axislabel")
    .attr("transform", 
          "translate(15,"+(plotbox.height/2+plotpad.top)+") rotate(-90)")
    .text("") // used to say "deneme" but was user-visible in error graphs
  
  // Create brush area
  context = svg.append('g')
    .attr('class', 'brush')
    .attr('transform', 'translate('+opts.ctxRect.x+','+opts.ctxRect.y+')')
  ctxclip = context.append('g')
    .attr('clip-path', 'url(#brushclip'+curid+')')
    .attr('transform', 'translate('+contextpad.left+','+contextpad.top+')')
  ctxplot = ctxclip.append('g').attr('class', 'context')
  xScB = d3.scaleUtc().range([0,brushbox.width])
  xAxisB = d3.axisBottom(xScB).ticks(6)
  xAxisObjB = context.append('g')
    .attr("class", "axis")
    .attr("transform", "translate("+brushbox.x+"," 
          + (contextpad.top+brushbox.height) + ")")
    .call(xAxisB)
  yScB = d3.scaleLinear().range([brushbox.height, 0])

  brushObj = d3.brushX()
    .extent([[0, 0], [brushbox.width, brushbox.height]])
    .on("brush", brushed);

  brush = ctxplot.append("g").attr("class", "brush").call(brushObj)
  focusrect = ctxclip.append("rect")
    .attr("class",             "focusrect")
    .attr("x",                 1)
    .attr("y",                 1)
    .attr("width",             brushbox.width-2)
    .attr("height",            brushbox.height-2)
    .attr("fill",              "none")
    .style("stroke",           "black")
    .style("stroke-width",     1)
    .style("stroke-dasharray", "8,4,2,4")
  nXSc = xSc, nYSc = ySc
}

/** Resize various SVG graph components when any of the bounding boxes change.
 * This is primarily due to the text width for y-axis labels and tick marks
 * changing, as handled by the {@link 
 * bgraph~handleYAxisWidth handleYAxisWidth()} function. */
function resizeGraph() {
  //console.debug("id="+curid+", resizeGraph()")

  var div = opts.divGraph
  if (div === null) return

  var xr = [nXSc.invert(0), nXSc.invert(plotbox.width)]
  //console.debug(xr)
  computeBoxes()
  // Common SVG definitions, including clip paths
  defs.select('#plotclip'+curid+' > rect')
    .attr("width",  plotbox.width)
    .attr("height", plotbox.height)
  defs.select('#brushclip'+curid+' > rect')
    .attr("width",  brushbox.width)
    .attr("height", brushbox.height)
  defs.select('#buttonareaclip'+curid+' > rect')
    .attr("x", plotbox.x)
    .attr("y", 0)
    .attr("width",  plotbox.width)
    .attr("height", plotbox.height);
  zoomarea.attr("x", plotbox.x)
    .attr("y", plotbox.y)
    .attr("width", plotbox.width)
    .attr("height", plotbox.height)
  axisZoom.extent([[0, 0], [plotbox.width, plotbox.height]])
    .scaleExtent([1, Infinity])
    .translateExtent([[0, 0], [plotbox.width, plotbox.height]])
  focusclip.attr('transform', 'translate('+plotpad.left+','+plotpad.top+')')
  zoomin.attr( "transform", zoombtntr.botin)
  zoomout.attr("transform", zoombtntr.botout)
  xSc.range( [0, plotbox.width])
  nXSc.range([0, plotbox.width])
  xAxisObj.attr("transform", "translate("+plotbox.x+"," 
                   + (plotpad.top+plotbox.height) + ")").call(xAxis.scale(nXSc))
  if (!opts.roadEditor) {
    xGridObj.attr("transform", "translate(0,"+(plotbox.height)+")").call(xGrid)
    xAxisObjT.attr("transform", "translate("+plotbox.x+","+(plotpad.top)+")")
      .call(xAxisT.scale(nXSc))
  }
  ySc.range( [0, plotbox.height])
  nYSc.range([0, plotbox.height])
  yAxisObj.attr("transform", "translate("+plotpad.left+","+plotpad.top+")")
    .call(yAxis.scale(nYSc))

  yAxisObjR.attr("transform", "translate(" 
                           + (plotpad.left+plotbox.width) + ","+plotpad.top+")")
    .call(yAxisR.scale(nYSc))

  yAxisLabel.attr("transform", 
                  "translate(15,"+(plotbox.height/2+plotpad.top)
                                                               +") rotate(-90)")
  ctxclip.attr('transform', 'translate('+contextpad.left+','+contextpad.top+')')
  //console.debug("Scaling brush x axis to "+brushbox.width);
  xScB.range([0,brushbox.width])
  xAxisObjB.attr("transform", "translate("+brushbox.x+"," 
                 + (contextpad.top+brushbox.height) + ")")
    .call(xAxisB)
  yScB.range([brushbox.height, 0])
  brushObj.extent([[0, 0], [brushbox.width, brushbox.height]])
  brush.call(brushObj)

  // Go back to previous zoom level in case x-axis size / limits have changed
  var s = xr.map(xSc)
  zoomarea.call(axisZoom.transform, d3.zoomIdentity
                .scale(plotbox.width / (s[1] - s[0]))
                .translate(-s[0], 0))
  //console.debug(s)
  adjustYScale()
}

/** Creates all road matrix table components if a table DIV is provided. Called
 * once when the bgraph object is created. */
function createTable() {
  var div = opts.divTable
  if (div === null) return
  // First, remove all children from the div
  while (div.firstChild) {
    div.removeChild(div.firstChild)
  }
  var divelt = d3.select(div)
  var startelt = divelt.append("div").attr("class", "rtablestart")
  var bodyelt  = divelt.append("div").attr("class", "rtablebody")
  var goalelt  = divelt.append("div").attr("class", "rtablegoal")
  if (opts.tableHeight != 0) {
    bodyelt.style("max-height", opts.tableHeight+"px")
           .style("overflow-y", "auto")
  }
  var table = bodyelt.append("div").attr("class", "rtable")
  // This element is used to hold the Pikaday instance
  table.append("div").attr("id", "dpfloat").attr("class", "floating")
  // This helps figure out layout coords of the scrolled window top left
  topLeft = table.append("div").attr("id", "topleft")
    .style("position", "absolute").style("left", 0).style("top",0)
    .style("width", "1px").style("height", "1px")
    .attr("visibility","hidden")
  if (opts.reverseTable) {
    createGoalTable()
    createRoadTable()
    createStartTable()
  } else {
    createStartTable()
    createRoadTable()  
    createGoalTable()
  }
}

function roadChanged() {

  // If it were the case that tini was simply the first entry in the
  // road, update it for the edited road
  if (igoal.tini == iroad[0].end[0]) {
    goal.tini = road[0].end[0]
    goal.vini = road[0].end[1]
  }
  
  if (!settingRoad)
    // Explicitly set the road object for beebrain to force it to
    // recompute goal parameters
    bbr.setRoadObj(road)
  
  computePlotLimits(true)
  horindex = br.findSeg(road, goal.horizon)
  reloadBrush()
  updateRoadData()
  updateGraphData(true)
  updateContextData()
  updateTable()
  if (typeof opts.onRoadChange === 'function') opts.onRoadChange.call()
}

// ---------------------------- Text Box Utilities -----------------------------

function createTextBox(x, y, text, col, textr=null) {
  let textobj = {}
  if (y < 20-plotpad.top)    y = 20 -plotpad.top
  if (y > plotbox.height-15) y = plotbox.height-15
  textobj.grp = focus.append('g')
  textobj.rect = textobj.grp.append('svg:rect')
    .attr('pointer-events', "none")
    .attr('fill',   opts.textBoxCol.bg)
    .style('stroke', col)
  textobj.text = textobj.grp.append('svg:text').attr('pointer-events', "none")
                                               .attr('text-anchor', 'middle')
  if (textr == null) {
    textobj.text.text(text).attr('class', 'svgtxt')
  } else {
    textobj.text.append("tspan").attr("x", 0).attr("dy", "0.6em")
                                .text(text).attr('class', 'svgtxt')
    for (var i = 0; i < textr.length; i++) {
      textobj.text.append("tspan").attr("dy", "1.2em")
        .attr("x", 0).text(textr[i])
        .attr("font-size", "0.7em")
    }
  }
  var bbox = textobj.text.node().getBBox()
  var margin = opts.textBox.margin
  textobj.rect.attr('x',      bbox.x - margin)
              .attr('y',      bbox.y - margin)
              .attr('width',  bbox.width + margin*2)
              .attr('height', bbox.height+ margin*2)

  if (x < bbox.width/2)               x = bbox.width/2
  if (x > plotbox.width-bbox.width/2) x = plotbox.width - bbox.width/2

  textobj.grp.attr('transform', 'translate('+(x+plotpad.left)+","
                                            +(y+plotpad.top)+")")
  return textobj
}

function updateTextBox( obj, x, y, text ) {
  if (!obj) {console.debug("updateTextBox: null input"); return }
  if (y < 20-plotpad.top)    y = 20 - plotpad.top
  if (y > plotbox.height-15) y = plotbox.height - 15
  obj.text.text(text)
  var bbox = obj.text.node().getBBox()
  var margin = opts.textBox.margin
  obj.rect.attr('x', bbox.x-margin)
          .attr('y', bbox.y-margin)
          .attr('width',  bbox.width +margin*2)
          .attr('height', bbox.height+margin*2)

  if (x < bbox.width/2)               x = bbox.width/2
  if (x > plotbox.width-bbox.width/2) x =plotbox.width - bbox.width/2
  obj.grp.attr('transform', 'translate('+(x+plotpad.left)+","
                                        +(y+plotpad.top)+")")
}

function rmTextBox( obj ) {
  if (!obj) { console.debug("updateTextBox: null input"); return }
  obj.grp.remove()
}

function hideTextBox( obj, hide ) {
  if (!obj) { console.debug("updateTextBox: null input"); return }
  obj.grp.attr("visibility", hide ? "hidden" : "visible")
}


// ----------------- Zoom and brush  related private functions -----------------

var ticks, tickType = 1, majorSkip = 7
/** Compute locations and labels for x-axis ticks corresponding to the entire
 * graph range for different zoom levels. These are stored in the "ticks"
 * member of the bgraph instance. Used later by the 
 * {@link bgraph~redrawXTicks redrawXTicks()} function for rendering. */
function computeXTicks() {
  let xr = xSc.domain()

  // The following make sure that the initial element of the tick values array
  // is at the proper boundary (day, month, year) depending on the tick types.
  let xt  = xr.map(e => e.getTime()/SMS)
  let xtm = xt.slice(); xtm[0] = bu.monthsnap(xtm[0])
  let xty = xt.slice(); xty[0] = bu.yearsnap(xty[0])
  let xrm = xtm.map(e => (new Date(e*SMS)))
  let xry = xty.map(e => (new Date(e*SMS)))

  // [0]: tick dates, [1]: tick text,
  ticks = []
  ticks.push([d3.utcDay .range(xr[0],   xr[1], 1),"%b %d"])
  ticks.push([d3.utcDay .range(xr[0],   xr[1], 2),"%b %d"])
  ticks.push([d3.utcWeek.range(xrm[0], xrm[1], 1),"%b %d"])
  ticks.push([d3.utcWeek.range(xrm[0], xrm[1], 2),"%b %d"])
  ticks.push([d3.utcMonth.every(1).range(xry[0], xry[1]),"%b %Y"])
  ticks.push([d3.utcMonth.every(2).range(xry[0], xry[1]),"%b %Y"])
  ticks.push([d3.utcMonth.every(3).range(xry[0], xry[1]),"%Y"])
  ticks.push([d3.utcYear .every(1).range(xry[0], xry[1]),"%Y"])
}

/** Redraw x-axis tick marks based on current x-axis range for the focus graph,
 * making "smart" decisions on what type of ticks to use. Tick mark types are
 * precomputed and stored in the "ticks" member by the 
 * {@link bgraph~computeXTicks computeXTicks()} function. */
function redrawXTicks() {
  //console.debug("redrawXTicks()");
  var xr = [nXSc.invert(0).getTime(), 
            nXSc.invert(plotbox.width).getTime()]

  var diff = ((xr[1] - xr[0])/(SMS*SID))
  // Adjust tick mark separation if the graph is too small
  if (opts.focusRect.width < 500) diff = diff*1.6
  else if (opts.focusRect.width < 550) diff = diff*1.4
  else if (opts.focusRect.width < 600) diff = diff*1.2
  // * tickType identifies the separation and text of ticks
  // * majorSkip is the number of ticks to skip for the annotated
  // "major" ticks. Remaining ticks are drawn as unlabeled small
  // indicators
  if (diff < 10)           { tickType = 0; majorSkip = 1 }
  else if (diff < 20)      { tickType = 0; majorSkip = 2 }
  else if (diff < 45)      { tickType = 0; majorSkip = 7 }
  else if (diff < 120)     { tickType = 1; majorSkip = 7 }
  else if (diff < 240)     { tickType = 2; majorSkip = 4 }
  else if (diff < 320)     { tickType = 4; majorSkip = 1 }
  else if (diff < 1.5*365) { tickType = 4; majorSkip = 2 } 
  else if (diff < 2.6*365) { tickType = 4; majorSkip = 3 } 
  else if (diff < 5*365)   { tickType = 5; majorSkip = 3 } 
  else if (diff < 10*365)  { tickType = 6; majorSkip = 4 } 
  else                     { tickType = 7; majorSkip = 1 }
  // Invisible ticks to the left of the graph
  var pt = ticks[tickType][0].filter((d)=>((d.getTime()<xr[0])))
  // Number of minor ticks in the partially visible 1st major tick interval
  var ind = (majorSkip - pt.length%majorSkip)%majorSkip
  // Filter tick values based on x axis range
  var tv = ticks[tickType][0].filter(
    (d)=>((d.getTime()>=xr[0]&&d.getTime()<=xr[1])))
  xAxis.tickValues(tv)
    .tickSize(6)
    .tickSizeOuter(0)
    .tickFormat(
      (d,i)=>d3.utcFormat((i%majorSkip==ind)?ticks[tickType][1]:"")(d))
  xAxisObj.call(xAxis.scale(nXSc));
  xAxisObj.selectAll("g").classed("minor", false)
  xAxisObj.selectAll("g")
    .filter((d, i)=>(i%majorSkip!=ind))
    .classed("minor", true)

  // Shift bottom tick marks upwards to ensure they point inwards
  xAxisObj.selectAll("g").selectAll(".tick line")
    .attr("transform", "translate(0,-5)")
  
  if (!opts.roadEditor) {
    // Repeat the above process for the top X axis
    xGrid.tickValues(tv).tickSize(plotbox.width);
    xGridObj.call(xGrid.scale(nXSc));
    xGridObj.selectAll("g").classed("minor", false);
    xGridObj.selectAll("g")
      .filter( (d, i)=>(i%majorSkip!=ind))
      .classed("minor", true);
    xAxisT.tickValues(tv)
      .tickSize(6)
      .tickSizeOuter(0)
      .tickFormat(
        (d,i)=>d3.utcFormat((i%majorSkip==ind)?ticks[tickType][1]:"")(d))
    xAxisObjT.call(xAxisT.scale(nXSc));
    xAxisObjT.selectAll("g").classed("minor", false)
    xAxisObjT.selectAll("g")
      .filter((d, i)=>(i%majorSkip!=ind))
      .classed("minor", true)

    // Shift top tick marks downwards to ensure they point inwards
    xAxisObjT.selectAll("g").selectAll(".tick line")
      .attr("transform", "translate(0,6)")
  }
}

/** Check the widths of y-axis labels and tick marks, resizing the graph
 * components if necessary */
function handleYAxisWidth() {
  //console.debug("curid="+curid+", hidden="+hidden)

  // Checking for the "hidden" state ensures that getBBox() is not
  // called for invisible components in the DOM.
  if (opts.divGraph != null && !hidden) {
    yAxisLabel.text(goal.yaxis)
    if (goal.hidey && !opts.roadEditor) {
      yAxisObj.selectAll( "text").remove()
      yAxisObjR.selectAll("text").remove()
    }
    var bbox = yAxisObj.node().getBBox()
    // Adjust the graph size and axes if the y axis tick
    // width has changed by a nontrivial amount. This
    // causes a bit jumpy behavior when dragging the brush
    // across the boundary of width change, but that seems
    // to not be too bad a problem.
    if (abs(bbox.width-yaxisw) > 5) {
      yaxisw = floor(bbox.width)
      resizeGraph()
    }
  }
}

/** Adjust scale and range for y-axis based on current range of the y-axis. The
 * y-axis range depends on the graph configuration, including whether it's a
 * headless graph for a screenshot, an interactive graph, or the editor. */
function adjustYScale() {
  var xrange = [nXSc.invert(0), 
                nXSc.invert(plotbox.width)]
  let yrange
  if (opts.headless) {
    // Headless graphs should match previous pybrain range
    let va = goal.vmin  - PRAF*(goal.vmax-goal.vmin)
    let vb = goal.vmax  + PRAF*(goal.vmax-goal.vmin)
    yrange = [vb, va]
  } else {
    var margin = goal.lnw
    if (margin == 0) margin = abs(PRAF*(goal.vmax-goal.vmin))

    // Compute range in unixtime
    var xtimes = xrange.map(d => floor(d.getTime()/SMS))
    // Compute Y axis extent of the edited road in range
    var re = roadExtentPartial(road,xtimes[0],xtimes[1],false)
    re.yMin -= margin
    re.yMax += margin
    let ae
    if (opts.roadEditor) {
      // Compute Y axis extent of the initial road in range
      var ore = roadExtentPartial(iroad,xtimes[0],xtimes[1],false)
      ore.yMin -= margin
      ore.yMax += margin
      ae = mergeExtents(re, ore)
    } else ae = re
    
    // Compute Y axis extent of datapoints in range
    var de = dataExtentPartial((goal.plotall&&!opts.roadEditor)
                                ? alldata : data,
                                xtimes[0],xtimes[1],false)
    if (de != null) ae = mergeExtents(ae, de)
    let p
    if (opts.roadEditor) p = { xmin:0.0, xmax:0.0, ymin:0.05, ymax:0.05 }
    else                 p = { xmin:0.0, xmax:0.0, ymin:0.02, ymax:0.02 }
    enlargeExtent(ae, p)
    if ((ae.yMax - ae.yMin) < 2*margin) {
      ae.yMax += margin
      ae.yMin -= margin
    }
    yrange = [ae.yMax, ae.yMin]
  }
  
  // Modify the scale object for the entire Y range to focus on
  // the desired range
  var newtr = d3.zoomIdentity
        .scale(plotbox.height/(ySc(yrange[1])-ySc(yrange[0])))
        .translate(0, -ySc(yrange[0]))
  nYSc = newtr.rescaleY(ySc)
  yAxisObj.call(yAxis.scale(nYSc))
  yAxisObjR.call(yAxisR.scale(nYSc))

  // Resize brush if dynamic y limits are beyond graph limits
  if (yrange[0] > goal.yMax) goal.yMax = yrange[0]
  if (yrange[1] < goal.yMin) goal.yMin = yrange[1]
  resizeContext()

  // Rescale the focus rectange to show area being focused.
  var sx = xrange.map( x => xScB(x))
  var sy = yrange.map( y => yScB(y))
  focusrect
    .attr("x", sx[0]+1).attr("width",  max(0, sx[1]-sx[0]-2))
    .attr("y", sy[0]+1).attr("height", max(0, sy[1]-sy[0]-2))
}

/** Update context graph X and Y axis scales to consider newest graph ranges */
function resizeContext() {
  if (opts.divGraph == null) return
  xScB.domain([new Date(min(goal.tmin, goal.xMin)*SMS), 
               new Date(max(goal.tmax, goal.xMax)*SMS)])
  xAxisObjB.call(xAxisB.scale(xScB))
  yScB.domain([goal.yMin, goal.yMax])
}

/** Update brush rectangle and brush box in the context graph to cover the
 * updated X range */
function resizeBrush() {
  if (opts.divGraph == null) return
  var limits = [xScB(nXSc.invert(0)), 
                xScB(nXSc.invert(plotbox.width))]
  //console.debug("limits: "+limits);
  if (limits[0] < 0) limits[0] = 0
  if (limits[1] > brushbox.width) limits[1] = brushbox.width
  brush.call(brushObj.move, limits)
}

/** Update context graph by recomputing its limits & resizing the brush in it */
function reloadBrush() { resizeContext(); resizeBrush() }

/** Gets called by d3.zoom when there has been a zoom event
 * associated with the focus graph */
function zoomed() {
  //console.debug("id="+curid+", zoomed()")
  //console.trace()
  if (road.length == 0) return
  // Prevent recursive calls if this was initiated by a brush motion, resulting
  // in an updated zoom in the focus graph
  if (d3.event && d3.event.sourceEvent 
               && d3.event.sourceEvent.type === "brush") return

  // Inject the current transform into the plot element
  var tr = d3.zoomTransform(zoomarea.node())
  if (tr == null) return
  
  nXSc = tr.rescaleX(xSc)
  redrawXTicks()
  adjustYScale()
  // Shift Y axis tick marks to make them point inwards
  yAxisObj.selectAll("g").selectAll(".tick line")
    .attr("transform", "translate(6,0)")
  yAxisObjR.selectAll("g").selectAll(".tick line")
    .attr("transform", "translate(-5,0)")
  handleYAxisWidth()

  resizeBrush()
  updateGraphData()
  return
}

/** Called by d3.brush whenever user modifies the brush on the context graph */
function brushed() {
  //console.debug("id="+curid+", brushed()")
  //console.trace()
  if (road.length == 0) return
  // Prevent recursive calls in case the change in the brush was triggered by a
  // zoom event
  if (d3.event.sourceEvent && d3.event.sourceEvent.type === "zoom") return
  var s = d3.event.selection || xScB.range()
  
  nXSc.domain(s.map(xScB.invert, xScB))
  redrawXTicks()
  adjustYScale()
  handleYAxisWidth()
  
  zoomarea.call(axisZoom.transform, d3.zoomIdentity
                .scale(brushbox.width / (s[1] - s[0]))
                .translate(-s[0], 0))
  updateGraphData()
}

/** Update both the context and focus graphs to include default zoom range */
function zoomDefault() {
  if (opts.divGraph == null) return
  //console.debug("id="+curid+", zoomDefault()")
  var ta = goal.tmin - PRAF*(goal.tmax-goal.tmin)
  var tb = goal.tmax + PRAF*(goal.tmax-goal.tmin)
  var newdom = [new Date(ta*SMS),new Date(tb*SMS)]
  nXSc.domain(newdom)
  var s = newdom.map(xScB)
  //console.debug(s)
  redrawXTicks()
  adjustYScale()
  zoomarea.call(axisZoom.transform, d3.zoomIdentity
                .scale(brushbox.width / (s[1] - s[0]))
                .translate(-s[0], 0))
}

/** Update both the context and focus graphs to zoom out, including the entire
 * graph range */
function zoomAll( ) {
  //console.debug("id="+curid+", zoomAll()")
  if (opts.divGraph == null) return
  computePlotLimits(false)
  // Redefine the unzoomed X and Y scales in case graph range was redefined
  xSc.domain([new Date(min(goal.tmin, goal.xMin)*SMS), 
              new Date(max(goal.tmax, goal.xMax)*SMS)])
  computeXTicks()
  ySc.domain([goal.yMin, goal.yMax])
  nXSc = xSc
  nYSc = ySc
  resizeContext()
  zoomarea.call(axisZoom.transform, d3.zoomIdentity)
  // Relocate zoom buttons based on road yaw
  if (goal.dir > 0) {
    zoomin.attr( "transform", zoombtntr.botin)
    zoomout.attr("transform", zoombtntr.botout)
  } else {
    zoomin.attr( "transform", zoombtntr.topin)
    zoomout.attr("transform", zoombtntr.topout)
  }
  reloadBrush()
}

// -------------------------- Undo/Redo functionality --------------------------

function clearUndoBuffer() {
  //console.debug("clearUndoBuffer()")
  undoBuffer = []
  redoBuffer = []
}

function redoLastEdit() {
  //console.debug("redoLastEdit: UndoBuffer has "+undoBuffer.length+" entries")
  if (redoBuffer.length == 0) return
  pushUndoState(true)
  road = redoBuffer.pop()
  roadChanged()
  return
}

function undoLastEdit() {
  //console.debug("undoLastEdit: UndoBuffer has "+undoBuffer.length+" entries")
  if (undoBuffer.length == 0) return
  if (undoBuffer.length == 0 || 
      !br.sameRoads(undoBuffer[undoBuffer.length-1], road)) {
    redoBuffer.push(road)
  }
  road = undoBuffer.pop()
  bbr.setRoadObj(road) // Since popped version is a copy, must inform beebrain
  roadChanged()
  return
}

function pushUndoState(fromredo = false) {
  //console.debug("pushUndoState: UndoBuffer has "+undoBuffer.length+" entries")
  if (undoBuffer.length == 0 || 
      !br.sameRoads(undoBuffer[undoBuffer.length-1], road)) {
    undoBuffer.push(br.copyRoad(road))
    if (!fromredo) { redoBuffer = [] }
  }
}

// Determine whether given road is valid (i.e. clear of the pink region)
// TODO: Must rethink this check, probably a general segment intersection
// algorithm will be best
function isRoadValid(rd) {
  var ir = iroad
  const EPS = 0.000001 // dang floating point comparisons
  
  var now = goal.asof
  var hor = goal.horizon
  // Check left/right boundaries of the pink region. This should
  // handle the case when there are no road inflections within the
  // horizon
  if (goal.yaw*br.rdf(rd, now) < goal.yaw*br.rdf(ir, now) - EPS) return false
  if (goal.yaw*br.rdf(rd, hor) < goal.yaw*br.rdf(ir, hor) - EPS) return false
  // Iterate through and check current road points in the pink range
  var rd_i1 = br.findSeg(rd, now, -1)
  var rd_i2 = br.findSeg(rd, hor, 1)
  for (let i = rd_i1; i < rd_i2; i++) {
    if (goal.yaw*br.rdf(rd, rd[i].end[0]) < 
        goal.yaw*br.rdf(ir, rd[i].end[0]) - EPS) return false
  }
  // Iterate through and check old road points in the pink range
  var ir_i1 = br.findSeg(ir, now, -1)
  var ir_i2 = br.findSeg(ir, hor, 1)
  for (let i = ir_i1; i < ir_i2; i++) {
    if (goal.yaw*br.rdf(rd, ir[i].end[0]) < 
        goal.yaw*br.rdf(ir, ir[i].end[0]) - EPS) return false
  }
  return true
}


function mergeExtents(ext1, ext2) {
  let ne = {}
  ne.xMin = min(ext1.xMin, ext2.xMin)
  ne.xMax = max(ext1.xMax, ext2.xMax)
  ne.yMin = min(ext1.yMin, ext2.yMin)
  ne.yMax = max(ext1.yMax, ext2.yMax)
  return ne
}

function enlargeExtent(extent, p) {
  var xdiff = extent.xMax - extent.xMin
  if (xdiff < 1e-7) xdiff = 1e-7
  var ydiff = extent.yMax - extent.yMin
  if (ydiff < 1e-7) ydiff = 1e-7

  extent.xMin = extent.xMin - p.xmin*xdiff
  extent.xMax = extent.xMax + p.xmax*xdiff
  extent.yMin = extent.yMin - p.ymin*ydiff
  extent.yMax = extent.yMax + p.ymax*ydiff
}

function roadExtent(rd, extend = true) {
  var extent = {}
  // Compute new limits for the current data
  extent.xMin = bu.arrMin(rd.map(d=>d.end[0]))
  extent.xMax = bu.arrMax(rd.map(d=>d.sta[0]))
  extent.yMin = bu.arrMin(rd.map(d=>d.sta[1]))
  extent.yMax = bu.arrMax(rd.map(d=>d.sta[1]))
  // Extend limits by 5% so everything is visible
  var p = {xmin:0.10, xmax:0.10, ymin:0.10, ymax:0.10}
  if (extend) enlargeExtent(extent, p)
  return extent
}

function dataExtentPartial(data, xmin, xmax, extend = false) {
  var extent = {}
  var nd = data.filter(d => (d[0] > xmin && d[0] < xmax))
  if (nd.length == 0) {
    // no points are in range, find enclosing two
    var ind = -1
    for (let i = 0; i < data.length-1; i++) {
      if (data[i][0]<=xmin && data[i+1][0]>=xmax) { ind = i; break }
    }
    if (ind > 0) nd = data.slice(ind, ind+1)
  }
  // Inform caller if no data points are in between the supplied range.
  if (nd.length == 0) return null

  // Compute new limits for the current data
  extent.xMin = bu.arrMin(nd.map(d=>d[0]))
  extent.xMax = bu.arrMax(nd.map(d=>d[0]))
  extent.yMin = bu.arrMin(nd.map(d=>d[1]))
  extent.yMax = bu.arrMax(nd.map(d=>d[1]))     
  if (bbr.flad != null && bbr.flad[0] <= xmax && bbr.flad[0] >= xmin) {
    const pprv = bbr.flad[1] + br.ppr(road, goal, goal.asof)
    extent.yMin = min(extent.yMin, pprv) // Make room for the
    extent.yMax = max(extent.yMax, pprv) // ghosty PPR datapoint.
  }
  // Extend limits by 5% so everything is visible
  var p = {xmin:0.10, xmax:0.10, ymin:0.10, ymax:0.10}
  if (extend) enlargeExtent(extent, p)
  return extent
}

function roadExtentPartial( rd, xmin, xmax, extend = false ) {
  var extent = {}
  // Compute new limits for the current data
  extent.xMin = xmin
  extent.xMax = xmax
  extent.yMin = bu.arrMin(rd.map(function(d) { 
    return (d.sta[0]<xmin||d.sta[0]>xmax)?Infinity:d.sta[1] }))
  extent.yMax = bu.arrMax(rd.map(function(d) { 
    return (d.sta[0]<xmin||d.sta[0]>xmax)?-Infinity:d.sta[1] }))
  extent.yMin = bu.arrMin([extent.yMin, br.rdf(rd,xmin), br.rdf(rd,xmax)])
  extent.yMax = bu.arrMax([extent.yMax, br.rdf(rd,xmin), br.rdf(rd,xmax)])
  // Extend limits by 5% so everything is visible
  var p = {xmin:0.10, xmax:0.10, ymin:0.10, ymax:0.10}
  if (extend) enlargeExtent(extent, p)
  return extent
}

// Convert deadline value (seconds from midnight) to time-of-day like "3am"
function deadtod(ds) {
  return moment.unix(ds).utc().format("h:mma").replace(":00","")
}

// Convert tluz to the day of the week (eg, "Wed") of the eep day
function deaddow(t) {
  return moment.unix(t).utc().format("ddd")
}

// Set watermark (waterbuf) to number of safe days if not given explicitly
function setWatermark() {
  if (goal.waterbuf0 != null) return
  
  goal.safebuf = br.dtd(road, goal, goal.tcur, goal.vcur)
  goal.tluz = goal.tcur+goal.safebuf*SID
  if (goal.tfin < goal.tluz) goal.tluz = bu.BDUSK
  goal.loser = br.redyest(road, goal, goal.tcur) // TODO: needs iso here

  if  (goal.asof >= goal.tfin && !goal.loser) {
    goal.waterbuf = ":)"
    return
  }

  if      (goal.safebuf > 999) { goal.waterbuf = "inf" } 
  else if (goal.safebuf >= 7)  { goal.waterbuf = goal.safebuf+"d" } 
  else if (goal.safebuf <= 0)  { goal.waterbuf = deadtod(goal.deadline)+"!" }
  else                         { goal.waterbuf = deaddow(goal.tluz) }
}

function computePlotLimits(adjustZoom = true) {
  if (road.length == 0) return

  var now = goal.asof
  var maxx = bu.daysnap(min(now+opts.maxFutureDays*SID, 
                                 road[road.length-1].sta[0]))
  let cur = roadExtentPartial(road, road[0].end[0], maxx, false)
  let ne
  if (opts.roadEditor) {
    let old = roadExtentPartial(iroad,road[0].end[0],maxx,false)
    ne = mergeExtents(cur, old)
  } else ne = cur

  var d = dataExtentPartial(goal.plotall&&!opts.roadEditor ? alldata : data, 
                            road[0].end[0], data[data.length-1][0], false)

  if (d != null) ne = mergeExtents(ne, d)
  if (bbr.fuda.length != 0) {
    var df = dataExtentPartial(bbr.fuda, road[0].end[0], maxx, false)
    if (df != null) ne = mergeExtents(ne, df)
  }
  var p = {xmin:0.10, xmax:0.10, ymin:0.10, ymax:0.10}
  if (!opts.roadEditor) {
    // The editor needs more of the time range visible for editing purposes
    p.xmin = 0.02
    p.xmax = 0.02
  }
  enlargeExtent(ne, p)

  goal.xMin = bu.daysnap(ne.xMin)
  goal.xMax = bu.daysnap(ne.xMax)
  goal.yMin = ne.yMin
  goal.yMax = ne.yMax

  if (adjustZoom && opts.divGraph != null) {
    var xrange = [nXSc.invert(0), 
                  nXSc.invert(plotbox.width)]
    var yrange = [nYSc.invert(0), 
                  nYSc.invert(plotbox.height)]
    xSc.domain([new Date(min(goal.tmin, goal.xMin)*SMS), 
                new Date(max(goal.tmax, goal.xMax)*SMS)])
    computeXTicks()
    ySc.domain([goal.yMin, goal.yMax])
    var newtr = d3.zoomIdentity.scale(plotbox.width/(xSc(xrange[1]) 
                                                   - xSc(xrange[0])))
        .translate(-xSc(xrange[0]), 0)
    zoomarea.call(axisZoom.transform, newtr)
  }
}

// Function to generate samples for the Butterworth filter
function griddlefilt(a, b) {
  return bu.linspace(a, b, floor(bu.clip((b-a)/(SID+1), 40, 2000)))
}

// Function to generate samples for the Butterworth filter
function griddle(a, b, maxcnt = 6000) {
  return bu.linspace(a, b, floor(bu.clip((b-a)/(SID+1), 
                                      min(300, plotbox.width/8),
                                      maxcnt)))
}

const stats_timeid = `bgraph(${curid}): Goal stats`
const graph_timeid = `bgraph(${curid}): Goal graph`
// Recreates the road array from the "rawknots" array, which includes only
// timestamp,value pairs

/**Load goal details from the supplied JSON input and populate the graph and
   road matrix table with necessary components based on initially supplied
   options.
   @param {Object} json JSON object with the contents of a BB file, directly fed
   to a {@link beebrain} object instance. */
function loadGoal(json, timing = true) {
  //console.debug("id="+curid+", loadGoal()->"+json.params.yoog)
  if (!('params' in json) || !('data' in json)) {
    throw new Error("loadGoal: JSON input lacks params or data")
  }
  
  clearUndoBuffer()
  
  processing = true
  
  // Create beebrain processor
  let suffix = (json.params.yoog) ? " ("+json.params.yoog+")" : ""
  if (timing) { console.time(stats_timeid+suffix) }
  bbr = new bb(json)
  goal = bbr.goal
  if (opts.divJSON) {
    if (opts.headless)
      opts.divJSON.innerText = JSON.stringify(bbr.getStats())
    else
      opts.divJSON.innerText = JSON.stringify(bbr.getStats(), null, 4)
  }
  if (timing) { console.timeEnd(stats_timeid+suffix) }

  if (goal.error != "") {
    console.log("Beebrain error: "+ bbr.goal.error)
    lastError = ErrType.BBERROR
    var errors = bbr.goal.error.split("\\n")
    showOverlay( 
      (["The following errors prevented us from generating "+bbr.goal.yoog,
        "(We've pinged Beeminder support to come help fix things up here!)",
        ""]).concat(errors), sh/30, null)
    resetGoal()
    processing = false
    return
  }

  if (opts.noGraph) {
    showOverlay( (["Beebrain was called with 'NOGRAPH_*' as the slug",
                   "so no graph or thumbnail was generated, just this",
                   "static placeholder!"]), sh/30, null)
    resetGoal()
    processing = false
    return
  }
  
  road    = bbr.roads
  iroad   = br.copyRoad(road)
  igoal   = bu.deepcopy(goal)
  data    = bbr.data
  alldata = bbr.alldata

  // Extract limited data
  if (opts.maxDataDays < 0) {
    dataf = data.slice()
    alldataf = alldata.slice()
  } else {
    dataf = data.filter(function(e){
      return e[0]>(goal.asof-opts.maxDataDays*SID)})
    alldataf = alldata.filter(function(e){
      return e[0]>(goal.asof-opts.maxDataDays*SID)})
  }

  if (opts.divGraph) {
    if (!opts.roadEditor && goal.stathead)
      stathead.text(goal.graphsum)
    else
      stathead.text("")
  }
  if (timing) { console.time(graph_timeid+suffix) }
  
  // Finally, wrap up with graph related initialization
  updateRoadData()
  zoomAll()
  processing = false
  zoomDefault()

  updateTable()
  updateContextData()

  // This next call ensures that stathead and other new graph
  // properties are properly reflected in the new graph dimensions
  resizeGraph()
  
  if (timing) { console.timeEnd(graph_timeid+suffix) }
}

async function loadGoalFromURL( url, callback = null ) {
  //console.debug( "loadGoalFromURL: Loading: "+url );
  if (url == "" || loading) return
  loading = true
  if (!opts.headless) showOverlay( ["loading..."], sh/10 )
  var resp = await bu.loadJSON( url )
  if (resp != null) {
    if (!opts.headless) removeOverlay()
    if ('errstring' in resp) {
      throw new Error("loadGoalFromURL: BB file has errors: "+resp.errstring)
    }
    loadGoal( resp )
    if (typeof opts.onRoadChange === 'function') opts.onRoadChange.call()
    updateTableTitles()
  } else {
    if (lastError != null) showOverlay( [ErrMsgs[lastError]])
    else showOverlay(["Could not load goal file."])
    if (!opts.headless) setTimeout(removeOverlay, 1500)
    if (typeof opts.onError === 'function') {
      opts.onError.call()
    }
  } 
  loading = false
}

function setSafeDays( days ) {
  if (road.length == 0) {
    console.log("bgraph("+curid+"):setSafeDays(), road is empty!")
    return
  }
  //console.debug("setSafeDays()");
  var curdtd = br.dtd(road, goal, goal.tcur, goal.vcur)
  var now = goal.asof
  if (days < 0) days = 0
  // Look into the future to see the road value to ratchet to
  var daydiff = curdtd - (days - 1) - 1
  if (daydiff <= 0) return
  var futureDate = goal.asof + daydiff*SID
  var ratchetValue = br.rdf(road, futureDate)

  // Find or add two new dots at asof
  // We only allow the first step to record undo info.
  var first = -1, i
  for (i = 1; i < road.length; i++) {
    if (road[i].sta[0] === now) {
      first = i-1; break
    }
  }
  var added = false;
  if (first < 0) {addNewDot(now);added = true}
  var second
  if (i+1 < road.length && road[i+1].sta[0] === now)
    second = i
  else {
    second = addNewDot(now, ratchetValue)
    if (added) {undoBuffer.pop(); added = true}
  }
  //changeDotValue( second, ratchetValue, false )
  //if (added) { undoBuffer.pop(); added = true }

  roadChanged()
}

// Add a new dot to the supplied x value, with the y value either explicitly
// specified or computed from the corresponding y value.
function addNewDot(x, y = null) {
  var found = br.findSeg(road, x)
  if (found >= 0) {
    var s = {}
    var newx = bu.daysnap(x+SID/2)
    var newy = y
    if (y == null) {
      newy = road[found].sta[1] + road[found].slope*(newx - road[found].sta[0])
    }
    pushUndoState()
    s.sta = [newx, newy]
    if (found == 0) {
      // First segment splitted
      s.end = road[found+1].sta.slice()
      if (y != null) {
        s.end[1] = s.sta[1] + road[found].slope*(s.end[0]-newx)
      }
      road[found].end = [newx, newy]
    } else {
      if (found == road.length-1) {
        // Last segment splitted
        s.end = road[found].end.slice()
        s.end[1] = newy
      } else {
        s.end = road[found+1].sta.slice()
        if (y != null && opts.keepSlopes) {
          s.end[1] = s.sta[1] + road[found].slope*(s.end[0]-newx)
        }
      }
      road[found].end = [newx, newy];
      road[found].slope = br.segSlope(road[found]);
      // If the adjusted segment is vertical, switch its auto field to SLOPE
      if (road[found].sta[0] == road[found].end[0])
        road[found].auto = br.RP.SLOPE
    }
    s.slope = br.segSlope(s)
    s.auto  = br.RP.VALUE
    road.splice(found+1, 0, s)
    br.fixRoadArray(road, opts.keepSlopes ? br.RP.VALUE : br.RP.SLOPE, false)
    roadChanged()
  }
  return found;
}

function addNewKnot(kind) {
  if (kind < road.length-1) {
    var newt = (road[kind].sta[0] + road[kind+1].sta[0])/2
    if (newt - road[kind].sta[0] > 30*SID) newt = road[kind].sta[0]+30*SID
    addNewDot(newt)
  } else {
    addNewDot(road[kind].sta[0] + 7*SID)
  }
}

function removeKnot(kind, fromtable) {
  pushUndoState()

  var oldslope = road[kind].slope
  road.splice(kind, 1)
  if (opts.keepSlopes) road[kind].slope = oldslope
  br.fixRoadArray(road, opts.keepSlopes ? br.RP.VALUE : br.RP.SLOPE, fromtable)

  roadChanged()
}

// ---------------------- Drag related utility functions -----------------------

var knottext = null, dottext = null, slopetext = null

function createDragInfo(pt, slope = undefined) {
  var ptx = nXSc(bu.daysnap(pt[0])*SMS)
  var pty = pt[1]
  knotdate = moment.unix(pt[0]).utc()
  knottext = createTextBox(ptx, plotbox.height-15, 
                           knotdate.format('YYYY-MM-DD')
                           + " ("+knotdate.format("ddd")+")",
                           opts.textBoxCol.stroke)
  dottext = createTextBox(ptx, nYSc(pty)-15, 
                          bu.shn(pt[1]), opts.textBoxCol.stroke)
  if (slope != undefined) {
    var slopex = nXSc(bu.daysnap(slope[0])*SMS)
    var slopey = nYSc(slope[1])
    slopetext = createTextBox(slopex,slopey, 
                              "s:"+bu.shn(slope[2]),
                              opts.textBoxCol.stroke)
    if (ptx - slopex < 50) hideTextBox(slopetext, true)
  }
}
function updateDragInfo(pt, slope) {
  var ptx = bu.daysnap(pt[0])
  var pty = pt[1]
  knotdate = moment.unix(ptx).utc()
  updateTextBox(knottext, nXSc(ptx*SMS), plotbox.height-15, 
                knotdate.format('YYYY-MM-DD') + " ("+knotdate.format("ddd")+")")
  updateTextBox(dottext, nXSc(ptx*SMS), nYSc(pty)-15, bu.shn(pt[1]))
  if (slope != undefined) {
    var slopex = bu.daysnap(slope[0])
    var slopey = slope[1]
    updateTextBox(slopetext, nXSc(slopex*SMS), nYSc(slopey), 
                  "s:"+bu.shn(slope[2]))
  }
}
function removeDragInfo( ) {
  if (knottext != null) rmTextBox(knottext)
  knottext = null
  if (dottext != null) rmTextBox(dottext)
  dottext = null
  if (slopetext != null) rmTextBox(slopetext)
  slopetext = null
}

function updateDragPositions(kind, updateKnots) {
  var rd = road
  var el = d3.select(opts.divGraph)
  for (let ii = kind; ii < rd.length; ii++) {
    el.select("[name=dot"    +ii+"]").attr("cx", r1(nXSc(rd[ii].end[0]*SMS)))
                                     .attr("cy", r1(nYSc(rd[ii].end[1])))
    el.select("[name=ctxdot" +ii+"]").attr("cx", r1(xScB(rd[ii].end[0]*SMS)))
                                     .attr("cy", r1(yScB(rd[ii].end[1])))
    el.select("[name=road"   +ii+"]").attr("x1", r1(nXSc(rd[ii].sta[0]*SMS)))
                                     .attr("y1", r1(nYSc(rd[ii].sta[1])))
                                     .attr("x2", r1(nXSc(rd[ii].end[0]*SMS)))
                                     .attr("y2", r1(nYSc(rd[ii].end[1])))
    el.select("[name=ctxroad"+ii+"]").attr("x1", r1(xScB(rd[ii].sta[0]*SMS)))
                                     .attr("y1", r1(yScB(rd[ii].sta[1])))
                                     .attr("x2", r1(xScB(rd[ii].end[0]*SMS)))
                                     .attr("y2", r1(yScB(rd[ii].end[1])))
    if (updateKnots) {
      el.select("[name=knot" +ii+"]").attr("x1", r1(nXSc(rd[ii].end[0]*SMS)))
                                     .attr("x2", r1(nXSc(rd[ii].end[0]*SMS)))
      el.select("[name=remove"+ii+"]")
        .attr("transform", 
              d => ("translate("+(nXSc(d.end[0]*SMS)+plotpad.left-8)
                    +","+(plotpad.top-20)+") scale(0.6,0.6)"))
    }
    el.select("[name=enddate" +ii+"]").text(bu.dayify(rd[ii].end[0], '-'))
    el.select("[name=endvalue"+ii+"]").text(bu.shn(rd[ii].end[1]))
    el.select("[name=slope"   +ii+"]").text(bu.shn(rd[ii].slope*goal.siru))
  }

  if (opts.tableUpdateOnDrag) updateTableValues()
  updateRoadData()
  updateRoadValidity()
  updateWatermark()
  updateBullseye()
  updateContextBullseye()
  updateDataPoints()
  updateMovingAv()
  updateYBHP()
  updateGuidelines()
  updatePinkRegion()
  updateMaxFluxline()
}

// --------------- Functions related to selection of components ----------------

var selection  = null
var selectType = null
var selectelt  = null

function selectKnot(kind) {
  if (opts.divGraph == null) return
  highlightDate( kind, true )
  selection = kind
  selectType = br.RP.DATE
  d3.select("[name=knot"+kind+"]").attr("stroke-width", r3(opts.roadKnot.width))
  var x = nXSc(road[kind].end[0]*SMS)
  selectelt = gKnots.append("svg:line")
    .attr("class",          "selectedknot")
    .attr("pointer-events", "none")
    .attr("x1",             x)
    .attr("x2",             x)
    .attr("y1",             0)
    .attr("y2",             plotbox.height)
    .attr("stroke",         opts.roadKnotCol.selected)
    .attr("stroke-opacity", 0.9)
    .attr("stroke-width",   r3(opts.roadKnot.width+4)).lower()
}
function unselectKnot(kind) {
  highlightDate(kind, false)
  d3.select("[name=knot"+kind+"]").attr("stroke",       opts.roadKnotCol.dflt)
                                  .attr("stroke-width", r3(opts.roadKnot.width))
}
function selectDot(kind) {
  if (opts.divGraph == null) return
  highlightValue(kind, true)
  selection = kind
  selectType = br.RP.VALUE
  d3.select("[name=dot"+kind+"]").attr("r", r3(opts.roadDot.size))
  selectelt = gDots.append("svg:circle")
    .attr("class",          "selecteddot")
    .attr("pointer-events", "none")
    .attr("cx",              r1(nXSc(road[kind].end[0]*SMS)))
    .attr("cy",              r1(nYSc(road[kind].end[1])))
    .attr("fill",            opts.roadDotCol.selected)
    .attr("fill-opacity",    0.6)
    .attr("r",               r3(opts.roadDot.size+4))
    .attr("stroke",          "none").lower()
}
function unselectDot(kind) {
  highlightValue(kind, false)
  d3.select("[name=dot"+kind+"]").attr("fill", opts.roadDotCol.editable)
                                 .attr("r",    r3(opts.roadDot.size))
}
function selectRoad(kind) {
  if (opts.divGraph == null) return
  highlightSlope(kind, true)
  selection = kind
  selectType = br.RP.SLOPE
  d3.select("[name=road"+kind+"]")
    .attr("shape-rendering", "geometricPrecision") // crispEdges
    .attr("stroke-width",    (opts.roadLine.width,3)) // ???????????????????????
  selectelt = gRoads.append("svg:line")
    .attr("class",           "selectedroad")
    .attr("shape-rendering", "geometricPrecision") // crispEdges
    .attr("pointer-events",  "none")
    .attr("x1",              nXSc(road[kind].sta[0]*SMS))
    .attr("x2",              nXSc(road[kind].end[0]*SMS))
    .attr("y1",              nYSc(road[kind].sta[1]))
    .attr("y2",              nYSc(road[kind].end[1]))
    .attr("stroke",          opts.roadKnotCol.selected)
    .attr("stroke-opacity",  0.9)
    .attr("stroke-width",    r3(opts.roadLine.width+4)).lower()
}
function unselectRoad(kind) {
  highlightSlope(kind, false)
  var lineColor = isRoadValid(road) ? opts.roadLineCol.valid 
                                    : opts.roadLineCol.invalid
  d3.select("[name=road"+kind+"]")
    .style("stroke",      lineColor)
    .attr("stroke-width", r3(opts.roadLine.width))
}
function unselect() {
  selection = null
  selectType = null
  if (selectelt != null) { selectelt.remove(); selectelt=null }
}
function clearSelection() {
  //console.debug("clearSelection()")
  if (selection == null) return
  if (selectType == br.RP.DATE) unselectKnot(selection)
  else if (selectType == br.RP.VALUE) unselectDot(selection)
  else if (selectType == br.RP.SLOPE) unselectRoad(selection)
  removeDragInfo()
  unselect()
}

// --------------------- Functions for manipulating knots ----------------------

var roadsave, knotind, knotdate, prevslopes

var editingKnot = false
function knotDragStarted(d,i) {
  d3.event.sourceEvent.stopPropagation()
  editingKnot = true
  pushUndoState()
  var kind = Number(this.id)
  roadsave = br.copyRoad(road)
  if (selection == null) {
    selectKnot(kind)
  } else if (selection != null 
             && selection == kind && selectType == br.RP.DATE) {
    clearSelection()
  } else {
    clearSelection()
    selectKnot(kind)
  }
  createDragInfo(d.end)
  knottext.grp.raise()
  // Store initial slopes to the left & right to prevent collapsed segment
  // issues
  prevslopes = []
  prevslopes[0] = road[kind].slope
  prevslopes[1] = road[kind+1].slope

}

function knotDragged(d,i) {
  unselect()
  // event coordinates are pre-scaled, so use normal scale
  var x = bu.daysnap(nXSc.invert(d3.event.x)/SMS)
  var kind = Number(this.id)
  var rd = road
  // Clip drag x between beginning of current segment and end of next segment
  if (x < rd[kind].sta[0])   x = rd[kind].sta[0]
  if (x > rd[kind+1].end[0]) x = rd[kind+1].end[0]

  // If keepIntervals is enabled, shift all future segments as well
  var maxind = kind+1
  if (opts.keepIntervals) maxind = rd.length
  for (let ii = kind; ii < maxind; ii++) {
    rd[ii].end[0] = x + roadsave[ii].end[0] 
                      - roadsave[kind].end[0]
  }
  if (isFinite(prevslopes[0]) && road[kind].sta[0] != road[kind].end[0]) {
    road[kind].slope = prevslopes[0]
  }
  if (isFinite(prevslopes[1]) && road[kind+1].sta[0] != road[kind+1].end[0]) {
    road[kind+1].slope = prevslopes[1]
  }
  br.fixRoadArray(rd, opts.keepSlopes ? br.RP.VALUE : br.RP.SLOPE,
                  false, br.RP.DATE)

  updateDragPositions(kind, true)
  updateDragInfo(d.end)
}
function knotDragEnded(d,i) {
  editingKnot = false

  if (selection == null) {
    unselectKnot(i)
    removeDragInfo()
    roadChanged()
  }
  roadsave = null
}

function knotDeleted(d) {
  var kind = Number(this.id)
  removeKnot(kind, false)
}

function changeKnotDate(kind, newDate, fromtable = true) {
  pushUndoState()

  var knotmin = (kind == 0) ? goal.xMin-10*SID*DIY 
                            : (road[kind].sta[0]) + 0.01
  var knotmax = (kind == road.length-1) ? road[kind].end[0]+0.01
                                        : road[kind+1].end[0]+0.01
  if (newDate <= knotmin) newDate = bu.daysnap(knotmin)
  if (newDate >= knotmax) newDate = bu.daysnap(knotmin)
  road[kind].end[0] = newDate
  if (!fromtable) {
    // TODO?
  }
  br.fixRoadArray(road, null, fromtable, br.RP.DATE)

  roadChanged()
}

function knotEdited(d, id) {
  var kind = Number(id)
  var el = d3.select(opts.divTable)
  if (road[kind].auto == br.RP.DATE) {
    if (opts.keepSlopes) disableValue(id)
    else disableSlope(id)
  }
  var cell = el.select('[name=enddate'+kind+']').node()
  cell.focus()
  var range, selection
  if (document.body.createTextRange) {
    range = document.body.createTextRange()
    range.moveToElementText(cell)
    range.select()
  } else if (window.getSelection) {
    selection = window.getSelection()
    range = document.createRange()
    range.selectNodeContents(cell)
    selection.removeAllRanges()
    selection.addRange(range)
  }
}

// ---------------------- Functions for manipulating dots ----------------------

var editingDot = false
function dotDragStarted(d, id) {
  d3.event.sourceEvent.stopPropagation()
  editingDot = true
  pushUndoState()
  roadsave = br.copyRoad(road)
  var kind = id
  if (selection == null) {
    selectDot(kind)
  } else if (selection != null 
             && selection == kind && selectType == br.RP.VALUE) {
    clearSelection()
  } else {
    clearSelection()
    selectDot(kind)
  }
  if (kind != 0) {
    var seg = road[kind]
    createDragInfo( d.sta, [(seg.sta[0]+seg.end[0])/2,
                            (seg.sta[1]+seg.end[1])/2,
                            seg.slope*goal.siru] )
  } else createDragInfo(d.sta)
  dottext.grp.raise()
};
function dotDragged(d, id) {
  unselect()
  var now = goal.asof
  var y = nYSc.invert(d3.event.y)
  var kind = id
  var rd = road
  var seg = road[kind]
  seg.end[1] = y
  seg.slope = br.segSlope(seg)
  br.fixRoadArray(rd, opts.keepSlopes ? br.RP.VALUE
                                      : br.RP.SLOPE,
                  false, br.RP.VALUE)

  var strt = (kind==0) ? 0 : (kind-1)
  updateDragPositions(strt, false)
  if (kind != 0) {
    updateDragInfo( d.sta, [(seg.sta[0]+seg.end[0])/2,
                            (seg.sta[1]+seg.end[1])/2,
                            seg.slope*goal.siru])
  } else updateDragInfo(d.sta)
};
function dotDragEnded(d,id){
  editingDot = false

  if (selection == null) {
    unselectDot(id)
    removeDragInfo()
    roadChanged()
  } 
  roadsave = null
}

function changeDotValue(kind, newValue, fromtable = false) {
  pushUndoState()

  road[kind].end[1] = newValue
  if (!fromtable) {
    if (!opts.keepSlopes) road[kind].slope = br.segSlope(road[kind])
    if (kind == 1) {
      road[kind-1].sta[1] = newValue
    } else if (kind == road.length-1) {
      road[kind].end[1] = newValue
      road[kind-1].slope = (road[kind].sta[1] - road[kind-1].sta[1])
                         / (road[kind].sta[0] - road[kind-1].sta[0])
    } else {
      road[kind-1].slope = (road[kind].sta[1] - road[kind-1].sta[1])
                         / (road[kind].sta[0] - road[kind-1].sta[0])
    }
  }

  br.fixRoadArray(road, opts.keepSlopes ? br.RP.VALUE : null,
                  fromtable, br.RP.VALUE)

  roadChanged()
}

function dotEdited(d, id) {
  var kind = Number(id)
  var el = d3.select(opts.divTable)
  if (road[kind].auto == br.RP.VALUE) { disableSlope(id) }
  var cell = el.select('[name=endvalue'+kind+']').node()
  cell.focus()
  var range, selection
  if (document.body.createTextRange) {
    range = document.body.createTextRange()
    range.moveToElementText(cell)
    range.select()
  } else if (window.getSelection) {
    selection = window.getSelection()
    range = document.createRange()
    range.selectNodeContents(cell)
    selection.removeAllRanges()
    selection.addRange(range)
  }
}

// ----------------- Functions for manipulating road segments ------------------

var editingRoad = false
var roadedit_x
function roadDragStarted(d, id) {
  //console.debug("roadDragStarted: "+id)
  d3.event.sourceEvent.stopPropagation()
  editingRoad = true
  roadedit_x = bu.daysnap(nXSc.invert(d3.event.x)/SMS)
  pushUndoState()
  roadsave = br.copyRoad(road)

  if (selection == null) {
    selectRoad(id)
  } else if (selection != null 
             && selection == id && selectType == br.RP.SLOPE) {
    clearSelection()
  } else {
    clearSelection()
    selectRoad(id)
  }
  var slopex = (d.sta[0]+d.end[0])/2
  if (slopex < nXSc.invert(0)/SMS) slopex = nXSc.invert(0)/SMS
  if (slopex > nXSc.invert(plotbox.width)/SMS - 10)
    slopex = nXSc.invert(plotbox.width)/SMS - 10
  createDragInfo(d.end, [slopex, d.sta[1]+d.slope*(slopex-d.sta[0]),
                         d.slope*goal.siru])
  slopetext.grp.raise()
};
function roadDragged(d, id) {
  //console.debug("roadDragged()")
  unselect()
  var now = goal.asof
  var x = bu.daysnap(nXSc.invert(d3.event.x)/SMS)
  var y = nYSc.invert(d3.event.y)
  var kind = id
  var rd = road

  road[kind].slope = ((y - d.sta[1])/max(x - d.sta[0], SID))
  road[kind].end[1] = road[kind].sta[1] + road[kind].slope*(road[kind].end[0] 
                                                          - road[kind].sta[0])
  road[kind+1].sta[1] = road[kind].end[1]
  if (!opts.keepSlopes) road[kind+1].slope = br.segSlope(road[kind+1])

  br.fixRoadArray(rd, br.RP.VALUE, false, br.RP.SLOPE)

  updateDragPositions(kind, true)
  var slopex = (d.sta[0]+d.end[0])/2
  if (slopex < nXSc.invert(0)/SMS) slopex = nXSc.invert(0)/SMS
  if (slopex > nXSc.invert(plotbox.width)/SMS - 10) 
    slopex = nXSc.invert(plotbox.width)/SMS - 10
  updateDragInfo(d.end, [slopex, d.sta[1]+d.slope*(slopex-d.sta[0]),
                         d.slope*goal.siru])
}
function roadDragEnded(d, id) {
  //console.debug("roadDragEnded()")
  editingRoad = false

  if (selection == null) {
    unselectRoad(id)
    removeDragInfo()
    roadChanged()
  }
  roadsave = null
}

function changeRoadSlope(kind, newSlope, fromtable = false) {
  if (kind == road.length-1) return
  pushUndoState()

  road[kind].slope = newSlope/(goal.siru)
  if (!fromtable) {
    if (!opts.keepSlopes) {
      road[kind].end[1] = road[kind].sta[1]+road[kind].slope*(road[kind].end[0] 
                                                            - road[kind].sta[0])
      road[kind+1].sta[1] = road[kind].end[1]
      road[kind+1].slope = br.segSlope(road[kind+1])
    }
  }
  br.fixRoadArray(road, null, fromtable, br.RP.SLOPE)

  roadChanged()
}

function roadEdited(d, id) {
  var kind = Number(id)
  var el = d3.select(opts.divTable)
  if (d.auto == br.RP.SLOPE) { disableValue(id) }
  var cell = el.select('[name=slope'+kind+']').node()
  cell.focus()
  var range, selection
  if (document.body.createTextRange) {
    range = document.body.createTextRange()
    range.moveToElementText(cell)
    range.select()
  } else if (window.getSelection) {
    selection = window.getSelection()
    range = document.createRange()
    range.selectNodeContents(cell)
    selection.removeAllRanges()
    selection.addRange(range)
  }
}

// -------------------- Functions to animate SVG components --------------------

var anim = {
  buf: false, bux: false, aura: false, aurap: false,
  hor: false, hort: false, ybr: false, ybrc: false,
  guides: false, rosy: false, rosyd: false, data: false,
  dataa: false, mav:false
}
/** This function initiates a cyclic animation on a particular element, cycling
 * through the attribute and style information supplied in two arrays. Each
 * array is expected to include triples [name, v1, v0], cycling an attribute or
 * style with 'name' up to the v1 value in 'dur' milliseconds and back to v0 in
 * 'dur' milliseconds again, repeating indefinitely. */
function startAnim(elt, dur, attrs, styles, tag) {
  var tr = elt.transition().duration(dur), i
  
  for (i= 0; i< attrs.length; i++) tr = tr.attr(  attrs[i][0],  attrs[i][1])
  for (i= 0; i<styles.length; i++) tr = tr.style(styles[i][0], styles[i][1])

  tr = tr.transition().duration(dur)
  for (i= 0; i< attrs.length; i++) tr = tr.attr(attrs[i][0],    attrs[i][2])
  for (i= 0; i<styles.length; i++) tr = tr.style(styles[i][0], styles[i][2])
  tr.on("end", ()=>{if (anim[tag]) startAnim(elt, dur, attrs, styles, tag)})
  anim[tag] = true
}
function stopAnim(elt, dur, attrs, styles, tag) {
  anim[tag] = false
  var tr = elt.transition().duration(dur)
  for (let i= 0; i<attrs.length; i++)  tr = tr.attr(attrs[i][0], attrs[i][2])
  for (let i= 0; i<styles.length; i++) tr = tr.style(styles[i][0], styles[i][2])
  tr.on("end", ()=>{anim[tag] = false})
}

function animBuf(enable) {
  if (opts.roadEditor) return
  var e = gWatermark.selectAll(".waterbuf")
  var x = Number(e.attr("x"))
  var y = Number(e.attr("y"))
  if  (e.node().tagName == 'text') {
    let sz = e.style("font-size")
    sz = Number(sz.substring(0,sz.length-2))
    let s =[["font-size", (sz*1.3)+"px",(sz)+"px"],
            ["fill", "#606060", opts.watermark.color]]
    let a =[["y", y+0.1*sz/3, y]]
    if (enable) startAnim(e, 500, a, s, "buf")
    else stopAnim(e, 300, a, s, "buf")
  } else {
    let h = opts.watermark.height
    let a =[["width", h*1.3, h], ["height", h*1.3, h],
            ["x", x-0.15*h, x], ["y", y-0.15*h, y]]
    if (enable) startAnim(e, 500, a, [], "buf")
    else stopAnim(e, 300, a, [], "buf")
  }
}

function animBux(enable) {
  if (opts.roadEditor) return
  var e = gWatermark.selectAll(".waterbux")

  var sz = e.style("font-size")
  sz = Number(sz.substring(0,sz.length-2))
  var y = Number(e.attr("y"))
  var s =[["font-size", (sz*1.3)+"px",(sz)+"px"],
          ["fill", "#606060", opts.watermark.color]]
  var a =[["y", y+0.15*sz, y]]
  if (enable) startAnim(e, 500, a, s, "bux")
  else stopAnim(e, 300, a, s, "bux")
}

function animAura(enable) {
  if (opts.roadEditor) return
  var e = gAura.selectAll(".aura")
  var ep = gAura.selectAll(".aurapast")
  
  var s =[["stroke",  "#9e559e", bu.Cols.LPURP],
          ["fill",    "#9e559e", bu.Cols.LPURP]]
  var sp =[["stroke", "#9e559e", bu.Cols.LPURP],
           ["fill",   "#9e559e", bu.Cols.LPURP]]
  var a =[["transform",  "translate(0,5)",  "translate(0,0)"]]
  var ap =[["transform", "translate(0,5)",  "translate(0,0)"]]
  if (enable) {
    startAnim(e,  500, a, s,  "aura")
    startAnim(ep, 500, ap, sp, "aurap")
  }
  else {
    stopAnim(e,  300, a, s,  "aura")
    stopAnim(ep, 300, ap, sp, "aurap")
  }
}

function animHor( enable ) {
  if (opts.roadEditor) return
  const o = opts.horizon
  
  var he = gHorizon.select(".horizon")
  var hte = gHorizonText.select(".horizontext")
  const a = [["stroke-width", o.width*scf*3, o.width*scf]],
        s = [["stroke-dasharray", (o.dash*1.3)+","+(o.dash*0.7),
                                  (o.dash)+","+(o.dash)]]
  const ts = [["font-size",(o.font*1.2)+"px", (o.font)+"px"]]
  if (enable) {
    startAnim(he,  500, a,  s,  "hor")
    startAnim(hte, 500, [], ts, "hort")
  } else {
    stopAnim(he,  300, a,  s,  "hor")
    stopAnim(hte, 300, [], ts, "hort")
  }
}

function animYBR(enable) {
  if (opts.roadEditor) return
  // var e = gOldRoad.select(".oldlanes")
  var styles =[["fill-opacity", 1.0, 0.5],
               ["fill", "#ffff00", bu.Cols.DYEL]]
  // if (enable) startAnim(e, 500, [], styles, "ybr")
  // else stopAnim(e, 300, [], styles, "ybr")

  var e = gRazr.select(".razr")
  if (goal.ybhp) {
    styles =[["stroke-width", opts.oldRoadLine.width*scf*2, 
                              opts.oldRoadLine.width*scf]]
  } else {
    styles =[["stroke-dasharray",
              (opts.oldRoadLine.dash*1.3)+","+(opts.oldRoadLine.dash*0.7),
              (opts.oldRoadLine.dash)+","+(opts.oldRoadLine.dash)],
             ["stroke-width", opts.oldRoadLine.width*scf*2, 
                              opts.oldRoadLine.width*scf]]
  }
  if (enable) startAnim(e, 500, [], styles, "ybrc")
  else stopAnim(e, 300, [], styles, "ybrc")
}

function animGuides(enable) {
  if (opts.roadEditor) return
  const e = gGuides.selectAll(".guides")
  const a =[["stroke-width", opts.guidelines.width*scf*2.5,
             d => (d<0 ? opts.guidelines.weekwidth*scf
                       : opts.guidelines.width*scf)],
            ["stroke", d => (d<0 ? bu.Cols.BIGG : "#ffff00"),
                       d => (d<0 ? bu.Cols.BIGG : bu.Cols.LYEL)]]
  if (enable) startAnim(e, 500, a, [], "guides")
  else        stopAnim( e, 300, a, [], "guides")
  // TODO: also animate the maxflux line: 
  // oldguides -> oldmaxflux
  // guidelines -> maxfluxline
}

function animRosy(enable) {
  if (opts.roadEditor) return
  var e  = gRosy.selectAll(".rosy")
  var de = gRosyPts.selectAll(".rd")

  var a =[["stroke-width", 6*scf, 4*scf]]
  var ds =[["r", opts.dataPoint.size*scf*2, 
                 opts.dataPoint.size*scf]]
  if (enable) { 
    startAnim(e,  500, a, [], "rosy")
    startAnim(de, 500, [], ds, "rd")
  }
  else {
    stopAnim(e,  300, a, [], "rosy")
    stopAnim(de, 300, [], ds, "rd")
  }
}

function animData(enable) {
  if (opts.roadEditor) return
  var e = gDpts.selectAll(".dp")
  var attrs =[["r", opts.dataPoint.size*scf*2, 
                    opts.dataPoint.size*scf]]
  if (enable) startAnim(e, 500, attrs, [], "data")
  else        stopAnim(e,  300, attrs, [], "data")
  e = gAllpts.selectAll(".ap")
  attrs =[["r", 0.7*opts.dataPoint.size*scf*2, 
                0.7*opts.dataPoint.size*scf]]
  if (enable) startAnim(e, 500, attrs, [], "dataa")
  else        stopAnim(e,  300, attrs, [], "dataa")
}

function animMav(enable) {
  if (opts.roadEditor) return
  var e = gMovingAv.selectAll(".movingav")

  var a =[["stroke-width", 6*scf, 3*scf]]
  if (enable) startAnim(e, 500, a, [], "mav")
  else        stopAnim(e,  300, a, [], "mav")
}

function animYBHPlines(enable) {
  if (opts.roadEditor) return
  var e = gYBHPlines.selectAll("#r11, #r22, #r66")
  console.log(e)
  var a =[["stroke-width", 4*scf, 1.5*scf]]
  if (enable) startAnim(e, 500, a, [], "ybl")
  else        stopAnim(e,  300, a, [], "ybl")
}

// -------------------- Functions to update SVG components ---------------------

// Create or update the shaded box to indicate past dates
function updatePastBox() {
  if (opts.divGraph == null || road.length == 0) return
  var pastelt = gPB.select(".past")
  if (!opts.roadEditor) {
    pastelt.remove()
    return
  }
  if (pastelt.empty()) {
    gPB.insert("svg:rect", ":first-child")
      .attr("class","past")
      .attr("x", nXSc(goal.xMin))
      .attr("y", nYSc(goal.yMax+3*(goal.yMax-goal.yMin)))
      .attr("width", nXSc(goal.asof*SMS) - nXSc(goal.xMin))
      .attr("height",7*abs(nYSc(goal.yMin) - nYSc(goal.yMax)))
      .attr("fill", opts.pastBoxCol.fill)
      .attr("fill-opacity", opts.pastBoxCol.opacity)
  } else {
    pastelt.attr("x", nXSc(goal.xMin))
           .attr("y", nYSc(goal.yMax + 3*(goal.yMax-goal.yMin)))
           .attr("width", nXSc(goal.asof*SMS) - nXSc(goal.xMin))
      .attr("height",7*abs(nYSc(goal.yMin) - nYSc(goal.yMax)))
  }
}

// Create or update the shaded box to indicate past dates
function updatePastText() {
  if (opts.divGraph == null || road.length == 0) return
  var todayelt    = gGrid.select(".pastline")
  var pasttextelt = gPastText.select(".pasttext")
  if (!opts.roadEditor) {
    todayelt.remove()
    pasttextelt.remove()
    return
  }
  if (todayelt.empty()) {
    gGrid.append("svg:line").attr("class",         "pastline")
                            .attr("x1",            nXSc(goal.asof*SMS))
                            .attr("y1",            0)
                            .attr("x2",            nXSc(goal.asof*SMS))
                            .attr("y2",            plotbox.height)
                            .style("stroke",       bu.Cols.AKRA) 
                            .style("stroke-width", r3(opts.today.width))
  } else {
    todayelt.attr("x1", nXSc(goal.asof*SMS))
            .attr("y1", 0)
            .attr("x2", nXSc(goal.asof*SMS))
            .attr("y2", plotbox.height)
  }
  var textx = nXSc(goal.asof*SMS)-8
  var texty = plotbox.height/2
  if (pasttextelt.empty()) {
    gPastText.append("svg:text")
      .attr("class","pasttext")
      .attr("x",textx ).attr("y",texty)
      .attr("transform", "rotate(-90,"+textx+","+texty+")")
      .attr("fill", bu.Cols.AKRA) 
      .style("font-size", opts.horizon.font+"px") 
      .text("Today"+" ("+moment.unix(goal.asof).utc().format("ddd")+")")
  } else {
    pasttextelt
      .attr("x", textx).attr("y", texty)
      .attr("transform", "rotate(-90,"+textx+","+texty+")")
      .text("Today"+" ("+moment.unix(goal.asof).utc().format("ddd")+")")
  }
}

function updateContextToday() {
  if (opts.divGraph == null || road.length == 0) return
  var todayelt    = ctxplot.select(".ctxtoday")
  var pasttextelt = ctxplot.select(".ctxtodaytext")
  if (!opts.roadEditor) {
    todayelt.remove()
    pasttextelt.remove()
    return
  }
  if (todayelt.empty()) {
    ctxplot.append("svg:line").attr("class",         "ctxtoday")
                              .attr("x1",            xScB(goal.asof*SMS))
                              .attr("y1",            0)
                              .attr("x2",            xScB(goal.asof*SMS))
                              .attr("y2",            brushbox.height)
                              .style("stroke",       "rgb(0,0,200)") 
                              .style("stroke-width", r3(opts.horizon.ctxwidth))
  } else {
    todayelt.attr("x1", xScB(goal.asof*SMS))
            .attr("y1", 0)
            .attr("x2", xScB(goal.asof*SMS))
            .attr("y2", brushbox.height)
  }
  var textx = xScB(goal.asof*SMS)-5
  var texty = brushbox.height/2

  if (pasttextelt.empty()) {
    ctxplot.append("svg:text")
      .attr("class",      "ctxtodaytext")
      .attr("x",          textx )
      .attr("y",          texty)
      .attr("transform",  "rotate(-90,"+textx+","+texty+")")
      .attr("fill",       "rgb(0,0,200)") 
      .style("font-size", (opts.today.ctxfont)+"px") 
      .text("Today")
  } else {
    pasttextelt.attr("x", textx)
               .attr("y", texty)
               .attr("transform", "rotate(-90,"+textx+","+texty+")")
  }
}

// Creates or updates the Bullseye at the goal date
function updateBullseye() {
  if (opts.divGraph == null || road.length == 0) return;
  var bullseyeelt = gBullseye.select(".bullseye");
  //var bx = nXSc(road[road.length-1].sta[0]*SMS)-(opts.bullsEye.size/2);
  //var by = nYSc(road[road.length-1].sta[1])-(opts.bullsEye.size/2);
  var bx = nXSc(goal.tfin*SMS)-(opts.bullsEye.size/2);
  var by = nYSc(br.rdf(road, goal.tfin))-(opts.bullsEye.size/2);
  if (bullseyeelt.empty()) {
    gBullseye.append("svg:image")
      .attr("class","bullseye")
      .attr("xlink:href",PNG.beye)
      .attr("externalResourcesRequired",true)
      .attr("x",bx ).attr("y",by)
      .attr('width', opts.bullsEye.size)
      .attr('height', opts.bullsEye.size);
  } else {
    bullseyeelt
      .attr("x", bx).attr("y", by);
  }
}

function updateContextBullseye() {
  if (opts.divGraph == null || road.length == 0) return;
  var bullseyeelt = ctxplot.select(".ctxbullseye");
  if (!opts.roadEditor) {
    bullseyeelt.remove();
    return;
  }
  //var bx = xScB(road[road.length-1].sta[0]*SMS)-(opts.bullsEye.ctxsize/2)
  //var by = yScB(road[road.length-1].sta[1])-(opts.bullsEye.ctxsize/2)
  var bx = xScB(goal.tfin*SMS)-(opts.bullsEye.ctxsize/2);
  var by = yScB(br.rdf(road, goal.tfin))-(opts.bullsEye.ctxsize/2);
  if (bullseyeelt.empty()) {
    ctxplot.append("svg:image")
      .attr("class","ctxbullseye")
      .attr("xlink:href",PNG.beyey)
      .attr("externalResourcesRequired",true)
      .attr("x",bx ).attr("y",by)
      .attr('width', (opts.bullsEye.ctxsize))
      .attr('height', (opts.bullsEye.ctxsize));
  } else {
    bullseyeelt.attr("x", bx).attr("y", by);
  }
}

// Creates or updates the Bullseye at the goal date
function updateOldBullseye() {
  if (opts.divGraph == null || road.length == 0) return;
  var bullseyeelt = gOldBullseye.select(".oldbullseye");
  if (!opts.roadEditor) {
    bullseyeelt.remove();
    return;
  }
  var png = (opts.roadEditor)?PNG.beyey:PNG.beye
  //var bx = nXSc(iroad[iroad.length-1].sta[0]*SMS)-(opts.bullsEye.size/2);
  //var by = nYSc(iroad[iroad.length-1].sta[1])-(opts.bullsEye.size/2);
  var bx = nXSc(igoal.tfin*SMS)-(opts.bullsEye.size/2);
  var by = nYSc(br.rdf(iroad, igoal.tfin))-(opts.bullsEye.size/2);
  if (bullseyeelt.empty()) {
    gOldBullseye.append("svg:image")
      .attr("class","oldbullseye")
      .attr("xlink:href",png)
      .attr("externalResourcesRequired",true)
      .attr("x",bx ).attr("y",by)
      .attr('width', (opts.bullsEye.size))
      .attr('height', (opts.bullsEye.size));
  } else {
    bullseyeelt
      .attr("x", bx).attr("y", by);
  }
}

function updateContextOldBullseye() {
  if (opts.divGraph == null || road.length == 0) return;
  var png = (opts.roadEditor)?PNG.beyey:PNG.beye
  var bullseyeelt = ctxplot.select(".ctxoldbullseye");
  var bx = xScB(iroad[iroad.length-1].sta[0]*SMS)
    -(opts.bullsEye.ctxsize/2);
  var by = yScB(iroad[iroad.length-1].sta[1])
    -(opts.bullsEye.ctxsize/2);
  if (bullseyeelt.empty()) {
    ctxplot.append("svg:image")
      .attr("class","ctxoldbullseye")
      .attr("xlink:href",png)
      .attr("externalResourcesRequired",true)
      .attr("x",bx ).attr("y",by)
      .attr('width', (opts.bullsEye.ctxsize))
      .attr('height', (opts.bullsEye.ctxsize));
  } else {
    bullseyeelt
      .attr("x", bx).attr("y", by);
  }
}

// Creates or updates the watermark with the number of safe days
function updateWatermark() {
  if (processing) return;
  
  if (opts.divGraph == null || road.length == 0 || hidden) return;

  var tl = [0,0], bbl = [0, plotbox.height/2];
  var tr = [plotbox.width/2,0], bbr = [plotbox.width/2, plotbox.height/2];
  var offg, offb, g = null, b = null, x, y, bbox, newsize, newh;

  setWatermark();
  if      (goal.loser)              g = PNG.sklb
  if      (goal.waterbuf === 'inf') g = PNG.infb
  else if (goal.waterbuf === ':)')  g = PNG.smlb

  if      (goal.dir>0 && goal.yaw<0) { offg = bbr; offb = tl  }
  else if (goal.dir<0 && goal.yaw>0) { offg = tr;  offb = bbl }
  else if (goal.dir<0 && goal.yaw<0) { offg = bbl; offb = tr  }
  else                               { offg = tl;  offb = bbr }

  xlinkloaded = false
  var wbufelt = gWatermark.select(".waterbuf");
  var fs = opts.watermark.fntsize, wmh = opts.watermark.height
  wbufelt.remove();
  if (g != null) {
    x = (plotbox.width/2-wmh)/2;
    y = (plotbox.height/2-wmh)/2;

    wbufelt = gWatermark.append("svg:image")
      .attr("class","waterbuf")
      //.attr("shape-rendering","crispEdges")
      .attr("xlink:href",g)
      .attr("externalResourcesRequired",true)
      .attr('width', wmh)
      .attr('height', wmh)
      .on('load', ()=>{xlinkloaded = true});
  } else {
    x = plotbox.width/4;
    y = plotbox.height/4+fs/3;
    wbufelt = gWatermark.append("svg:text")
      .attr("class","waterbuf")
      //.attr("shape-rendering","crispEdges")
      .style('font-size', fs+"px")
      .style('font-weight', "bolder")
      .style('fill', opts.watermark.color)
      .text(goal.waterbuf);
    //if (!goal.ybhp) wbufelt.style('stroke', 'none')
    bbox = wbufelt.node().getBBox();
    if (bbox.width > plotbox.width/2.2) {
      newsize = (fs*(plotbox.width/2.2)
                 /bbox.width);
      newh = newsize/fs*bbox.height;
      y = plotbox.height/4+newh/3;
      wbufelt.style('font-size', newsize+"px");
    }        
    xlinkloaded = true
  }
  wbufelt.attr("x", x + offg[0])
    .attr("y", y + offg[1]);

  var wbuxelt = gWatermark.select(".waterbux");
  wbuxelt.remove();
  if (!opts.roadEditor) {
    x = plotbox.width/4;
    y = plotbox.height/4+fs/3;
    wbuxelt = gWatermark.append("svg:text")
      .attr("class","waterbux")
      //.attr("shape-rendering","crispEdges")
      .style('font-size', fs+"px")
      .style('font-weight', "bolder")
      .style('fill', opts.watermark.color)
      .text(goal.waterbux);
    //if (!goal.ybhp) wbuxelt.style('stroke', 'none')
    bbox = wbuxelt.node().getBBox();
    if (bbox.width > plotbox.width/2.2) {
      newsize = (fs*(plotbox.width/2.2)/bbox.width)
      newh = newsize/fs*bbox.height
      y = plotbox.height/4+newh/3
      wbuxelt.style('font-size', newsize+"px")
    }
    wbuxelt.attr("x", x + offb[0])
           .attr("y", y + offb[1])
  } else wbuxelt.remove()
}

function updateAura() {
  if (processing) return;
  var el = gAura.selectAll(".aura")
  var el2 = gAura.selectAll(".aurapast")
  if (goal.aura && opts.showData) {
    var aurdn = min(-goal.lnw/2.0, -goal.stdflux)
    var aurup = max(goal.lnw/2.0,  goal.stdflux)
    var fudge = PRAF*(goal.tmax-goal.tmin);
    var xr = [nXSc.invert(0).getTime()/SMS, 
              nXSc.invert(plotbox.width).getTime()/SMS]
    var xvec,i
    xvec = griddle(max(xr[0], goal.tmin),
                   bu.arrMin([xr[1], goal.asof+bu.AKH, goal.tmax+fudge]),
                   plotbox.width/8)
    // Generate a path string for the aura
    var 
      d = "M"+r1(nXSc(xvec[0]*SMS))+" "+r1(nYSc(goal.auraf(xvec[0])+aurup))
    for (i = 1; i < xvec.length; i++)
      d += 
        " L"+r1(nXSc(xvec[i]*SMS))+" "+r1(nYSc(goal.auraf(xvec[i])+aurup))
    for (i = xvec.length-1; i >= 0; i--)
      d += 
        " L"+r1(nXSc(xvec[i]*SMS))+" "+r1(nYSc(goal.auraf(xvec[i])+aurdn))
    d += " Z"
    if (el.empty()) {
      gAura.append("svg:path")
        .attr("class","aura").attr("d", d)
        .style("fill", bu.Cols.LPURP)
        .style("stroke-width", 2).style("stroke", bu.Cols.LPURP);
    } else {
      el.attr("d", d);
    }
    if (xr[0] < goal.tmin) {
      xvec = griddle(xr[0], goal.tmin, plotbox.width/8);
      d = "M"+r1(nXSc(xvec[0]*SMS))+" "+r1(nYSc(goal.auraf(xvec[0])+aurup))
      for (i = 1; i < xvec.length; i++)
        d += " L"+r1(nXSc(xvec[i]*SMS))+" "
                 +r1(nYSc(goal.auraf(xvec[i])+aurup))
      for (i = xvec.length-1; i >= 0; i--)
        d += " L"+r1(nXSc(xvec[i]*SMS))+" "
                 +r1(nYSc(goal.auraf(xvec[i])+aurdn))
      d += " Z";
      if (el2.empty()) {
        gAura.append("svg:path")
          .attr("class","aurapast").attr("d", d)
          .style("fill", bu.Cols.LPURP)
          .style("stroke-width", 2)
          .style("stroke-dasharray", "4,4")
          .style("stroke", bu.Cols.LPURP)
      } else {
        el2.attr("d", d)
      }
    } else 
      el2.remove()
  } else {
    el.remove()
    el2.remove()
  }
}

// Create or update the Akrasia Horizon line
function updateHorizon() {
  if (opts.divGraph == null || road.length == 0) return;
  const horizonelt = gHorizon.select(".horizon");
  const o = opts.horizon
  
  if (horizonelt.empty()) {
    gHorizon.append("svg:line")
      .attr("class","horizon")
      .attr("x1", nXSc(goal.horizon*SMS))
      .attr("y1",0)
      .attr("x2", nXSc(goal.horizon*SMS))
      .attr("y2",plotbox.height)
      .style("stroke", bu.Cols.AKRA) 
      .style("stroke-dasharray", 
             (o.dash)+","+(o.dash)) 
      .attr("stroke-width", r3(o.width*scf))
  } else {
    horizonelt
      .attr("x1", nXSc(goal.horizon*SMS))
      .attr("y1",0)
      .attr("x2", nXSc(goal.horizon*SMS))
      .attr("y2",plotbox.height)
      .attr("stroke-width", r3(o.width*scf))
  }
  var textx = nXSc(goal.horizon*SMS)+(14);
  var texty = plotbox.height/2;
  var horizontextelt = gHorizonText.select(".horizontext");
  if (horizontextelt.empty()) {
    gHorizonText.append("svg:text")
      .attr("class","horizontext")
      .attr("x",textx ).attr("y",texty)
      .attr("transform", "rotate(-90,"+textx+","+texty+")")
      .attr("fill", bu.Cols.AKRA) 
      .style("font-size", (o.font)+"px") 
      .text("Akrasia Horizon");
  } else {
    horizontextelt
      .attr("x", textx).attr("y", texty)
      .attr("transform", "rotate(-90,"+textx+","+texty+")");
  }
}

function updateContextHorizon() {
  if (opts.divGraph == null || road.length == 0) return;
  const horizonelt = ctxplot.select(".ctxhorizon");
  const o = opts.horizon
  if (horizonelt.empty()) {
    ctxplot.append("svg:line")
      .attr("class","ctxhorizon")
      .attr("x1", xScB(goal.horizon*SMS))
      .attr("y1",yScB(goal.yMin-5*(goal.yMax-goal.yMin)))
      .attr("x2", xScB(goal.horizon*SMS))
      .attr("y2",yScB(goal.yMax+5*(goal.yMax-goal.yMin)))
      .style("stroke", bu.Cols.AKRA) 
      .style("stroke-dasharray", (o.ctxdash)+","
             +(o.ctxdash)) 
      .style("stroke-width", r3(o.ctxwidth))
  } else {
    horizonelt
      .attr("x1", xScB(goal.horizon*SMS))
      .attr("y1",yScB(goal.yMin-5*(goal.yMax-goal.yMin)))
      .attr("x2", xScB(goal.horizon*SMS))
      .attr("y2",yScB(goal.yMax+5*(goal.yMax-goal.yMin)));
  }

  var textx = xScB(goal.horizon*SMS)+12;
  var texty = brushbox.height/2;

  var hortextelt = ctxplot.select(".ctxhortext");
  if (hortextelt.empty()) {
    ctxplot.append("svg:text")
      .attr("class","ctxhortext")
      .attr("x",textx ).attr("y",texty)
      .attr("transform", "rotate(-90,"+textx+","+texty+")")
      .attr("fill", bu.Cols.AKRA) 
      .style("font-size", (o.ctxfont)+"px") 
      .text("Horizon");
  } else {
    hortextelt
      .attr("x", textx).attr("y", texty)
      .attr("transform", "rotate(-90,"+textx+","+texty+")");
  }
}

function updateYBHP() {
  if (processing) return;

  if (opts.divGraph == null || road.length == 0) return
  if (!opts.roadEditor && !goal.ybhp) {
    gYBHP.selectAll("*").remove()
    gYBHPlines.selectAll("*").remove()
    return
  }
  let regions
  
  // Count all previously generated ybhp path elements on the current svg graph
  // so we can remove unused ones automatically 
  const ybhpreg = d3.selectAll("#svg"+curid+" #ybhpgrp path")
  const ybhplines = d3.selectAll("#svg"+curid+" #ybhplinesgrp path")
  const prevcnt = ybhpreg.size()+ybhplines.size()
  // NOTE: Currently must have a region covering the wrong side of the road,
  // even if it's white, to cover incorrect sections of isolines and other
  // regions.  OH HEY THIS IS FIXED NOW YAY #SCHDEL

  // Region format: From d to D days to derailment (if d=D it's a region
  // boundary, i.e., an isoline of the DTD function), use fill-color
  // fcolor, stroke-color scolor, stroke-width w, and fill-opacity op.
  // Finally, xrange, a list like [xmin, xmax], gives the x-axis range to
  // apply it to. If xrange=null, use [-infinity, infinity].

  const xrfull   = [goal.tini, goal.tfin]       // x-axis range tini-tfin
  const xrakr    = [goal.asof, goal.asof+7*SID] // now to akrasia horiz.
  const bgreen   = bu.Cols.RAZR3
  const bblue    = bu.Cols.RAZR2
  const borange  = bu.Cols.RAZR1
  const lyellow  = "#ffff88" // light yellow same as LYEL for classic YBR
  //const gsideyel = goal.shadeit ? lyellow : "none" // good side maybe shaded
  const gsw      = .99 // stroke width for guiding lines
  const gfo      = 1   // fill-opacity for guiding lines -- may not matter
  const rfo      = 0.72 // fill-opacity for regions

  if (goal.maxflux > 0) { // slightly unDRY here
    regions = [
      //[ 2, -1, gsideyel,  "none",    0, rfo, xrfull], // whole good half-plane
      [ 0,  2, lyellow,   "none",    0, rfo, xrfull], // YBR equivalent
      //[ 0, -2, "#fff5f5", "none",    0,   1, xrakr],  // nozone/oinkzone
    ]
  } else { // slightly unDRY here
    regions = [
      //  d,  D, fcolor,    scolor,    w,  op, xrange
      //------------------------------------------------------------------------
      //[ 2, -1, gsideyel,  "none",    0, rfo, xrfull], // whole good half-plane
      //[ 6, -1, "#b2e5b2", "none",    0, rfo, xrfull], // safe/gray region
      [ 6,  6, "none",    bgreen,  gsw, gfo, xrfull], // 1-week isoline
      //[ 2,  6, "#cceecc", "none",    0, rfo, xrfull], // green region
      [ 2,  2, "none",    bblue,   gsw, gfo, xrfull], // blue isoline
      //[ 1,  2, "#e5e5ff", "none",    0, rfo, xrfull], // blue region
      [ 1,  1, "none",    borange, gsw, gfo, xrfull], // orange isoline
      //[ 0,  1, "#fff1d8", "none",    0, rfo, xrfull], // orange region
      [ 0,  2, lyellow,   "none",    0, rfo, xrfull], // YBR equivalent
      //[365, -1, lyellow,  "none",    0, .5, xrfull], // infinitly safe region
      // bright red critical line currently in updateCenterline because we
      // can't define dashed lines here; so the following doesn't work:
      //[ 0,  0, "#ff0000", "none",    1, gfo, xrfull], // brightline
      //[ 0, -2, "#ffe5e5", "none",    0, rfo, null],   // whole bad half-plane
      //  [ 0, -2, "#fff5f5", "none",    0,   1, xrakr],  // nozone/oinkzone
    ]
  }
  // Add the "infinity" region as a shaded color
  regions.unshift([(goal.tfin-goal.tini)/SID, -1, lyellow, "none", 0, rfo, xrfull])

  var debuglines = -1 // Use -1 to disable, 0 or more to debug
  if (debuglines >= 0) {
    // Debugging isolines
    regions = [
      //[ d,  D, fcolor, scolor,   w,  op, xrange]
      //--------------------------------------------------------------------
      [ 6,  6, "none",  bgreen,  1.5,   1, xrfull], // 1-week guiding line
      [ 7,  7, "none",  bblue,   1.5,   1, xrfull], // 1-week guiding line
      [ 8,  8, "none",  borange, 1.5,   1, xrfull], // 1-week guiding line
      [ 9,  9, "none",  "red",   1.5,   1, xrfull], // 1-week guiding line
      [ 0,  2, lyellow, "none",    0, 0.5, xrfull], // YBR equivalent
      //[ 2,  2, "none", bblue,  1.5,   1, xrfull], // blue line
      //[ 1,  1, "none", borang, 1.5,   1, xrfull], // orange line
    ]
    const tmp = br.isoline(road, dtd, goal, debuglines, true)
    const adj = abs(nYSc.invert(2.5)-nYSc.invert(0))
    //console.log(JSON.stringify(tmp[3].map(e=>[bu.dayify(e[0]), e[1]])))
    iso[6] = tmp[0]
    iso[7] = tmp[1]
    iso[8] = tmp[2]
    iso[9] = tmp[3]
    iso[7] = iso[7].map(e => [e[0], e[1]+adj])
    iso[8] = iso[8].map(e => [e[0], e[1]+2*adj])
    iso[9] = iso[9].map(e => [e[0], e[1]+3*adj])
  }
  
  // HT cpcallen who proposed changing this max to a min, though turns out
  // that's wrong. Sad trombone!
  for (var ri = 0; ri < max(prevcnt, regions.length); ri++) {
    // SVG elements for regions are given unique class names
    const clsname = "halfplane"+ri
    const reg = regions[ri]

    // Force removal of leftover regions or lines if requested or stale detected
    if (reg == undefined || (reg[2] == null && reg[3] == null)) {
      gYBHP.select("."+clsname).remove()
      gYBHPlines.select("."+clsname).remove()
      continue
    }

    let ybhpelt, ybhpgrp
    if (reg[0] != reg[1]) {
      // Regions are drawn on their own container
      ybhpgrp = gYBHP
      // Remove any previously created lines with this name to prevent
      // leftovers from earlier graph instances
      gYBHPlines.select("."+clsname).remove()
    } else {
      // Lines are drawn on their own container
      ybhpgrp = gYBHPlines
      // Remove any previously created regions with this name to prevent
      // leftovers from earlier graph instances
      gYBHP.select("."+clsname).remove()
    }
    ybhpelt = ybhpgrp.select("."+clsname)
    const id = "r"+reg[0]+reg[1]

    // Adjustment to y coordinates by half the stroke width
    const adj = goal.yaw*reg[4]/2

    let xr = reg[6]
    if (xr == null) xr = [-Infinity, Infinity]

    const rstrt = reg[0]
    const rend  = reg[1]

    // Starting boundary for a region is not allowed to be infinity
    if (rstrt < 0) {
      console.log("updateYBHP(): Invalid region definition")
      continue
    }
    
    // Clip start and end points to within the requested range
    let xstrt = road[0].end[0]
    let xend = road[road.length-1].sta[0]
    if (xstrt < xr[0]) xstrt = xr[0]
    if (xend  > xr[1]) xend = xr[1]

    // Determine good side of the road for boundaries at infinity
    let yedge, yedgeb
    if (goal.yaw < 0) {
      yedge  = goal.yMin - 0.1*(goal.yMax - goal.yMin)
      yedgeb = goal.yMax + 0.1*(goal.yMax - goal.yMin)
    } else {
      yedge  = goal.yMax + 0.1*(goal.yMax - goal.yMin)
      yedgeb = goal.yMin - 0.1*(goal.yMax - goal.yMin)
    }

    // Construct a path element for the starting DTD value. This will be the
    // only path if the starting and ending DTD values are the same.
    const isostrt = getiso(rstrt)

    let x = isostrt[0][0]
    let y = isostrt[0][1]
    if (x < xstrt) { x = xstrt; y = br.isoval(isostrt, x) }
    let d = "M"+nXSc(x*SMS)+" "+(nYSc(y)+adj)
    for (let i = 1; i < isostrt.length; i++) {
      x = isostrt[i][0]; y = isostrt[i][1]
      if (x < xstrt) continue
      if (x > xend) { x = xend; y = br.isoval(isostrt, x) }
      d += " L"+nXSc(x*SMS)+" "+(nYSc(y)+adj)
      if (isostrt[i][0] > xend) break
    }

    if (rend == -1) {
      // Region on the good side of the road
      d += " L"+nXSc(xend *SMS)+" "+(nYSc(br.isoval(isostrt, xend))+adj)
      d += " L"+nXSc(xend *SMS)+" "+nYSc(yedge)
      d += " L"+nXSc(xstrt*SMS)+" "+nYSc(yedge)
      d += " Z"
    } else if (rend == -2) {
      // Region on the bad side of the road
      d += " L"+nXSc(xend *SMS)+" "+(nYSc(br.isoval(isostrt, xend))+adj)
      d += " L"+nXSc(xend *SMS)+" "+nYSc(yedgeb)
      d += " L"+nXSc(xstrt*SMS)+" "+nYSc(yedgeb)
      d += " Z"
    } else if (rstrt != rend) {
      // End DTD value different than start value, so construct a return path
      // to build an enclosed region
      const isoend = getiso(rend)
      const ln = isoend.length
      let x = isoend[ln-1][0]
      let y = isoend[ln-1][1]
      if (x > xend) { x = xend; y = br.isoval(isoend, x) }
      d += " L"+nXSc(x*SMS)+" "+(nYSc(y)+adj)
      for (let i = ln-2; i >= 0; i--) {
        x = isoend[i][0]
        y = isoend[i][1]
        if (x > xend) continue
        if (x < xstrt) { x = xstrt; y = br.isoval(isoend, x) }
        d += " L"+nXSc(x*SMS)+" "+(nYSc(y)+adj)
        if (isoend[i][0] < xstrt) break
      }
      d += " Z"
    }

    if (ybhpelt.empty()) { // create a new element if an existing one not found
      ybhpgrp.append("svg:path").attr("class",          clsname)
                                .attr("id",             id)
                                .attr("d",              d)
                                .attr("pointer-events", "none")
                                .attr("fill",           reg[2])
                                .attr("fill-opacity",   reg[5])
                                .attr("stroke",         reg[3])
                                .attr("stroke-width",   reg[4])
    } else { // update previously created element
      ybhpelt.attr("d",            d)
             .attr("id",             id)
             .attr("fill",         reg[2])
             .attr("fill-opacity", reg[5])
             .attr("stroke",       reg[3])
             .attr("stroke-width", reg[4])
    }
  }
}

function updatePinkRegion() {                         // AKA nozone AKA oinkzone
  if (processing) return;
  if (opts.divGraph == null || road.length == 0) return

  const pinkelt = gPink.select(".pinkregion")
  const valid = isRoadValid(road)
  let rd = iroad
  // For non-editor graphs, use the most recent road
  if (!opts.roadEditor) rd = road
  
  const now = goal.asof
  const hor = goal.horizon
  let yedge
  if (goal.yaw > 0) yedge = goal.yMin - 5*(goal.yMax - goal.yMin)
  else              yedge = goal.yMax + 5*(goal.yMax - goal.yMin)
  const color = "url(#pinkzonepat"+curid+")"

  const pr = d3.select(" #pinkzonepat"+curid+" rect")
  const pl = d3.select(" #pinkzonepat"+curid+" line")
  pr.attr("fill", (valid||!opts.roadEditor)?bu.Cols.PINK:"#ffbbbb")
  pl.style("stroke", (valid||!opts.roadEditor)?"#aaaaaa":"#666666")
  
  // Compute road indices for left and right boundaries
  const itoday = br.findSeg(rd, now)
  const ihor   = br.findSeg(rd, hor)
  let d = "M"+nXSc(now*SMS)+" "+nYSc(br.rdf(rd, now))
  for (let i = itoday; i < ihor; i++) {
    d += " L"+nXSc(rd[i].end[0]*SMS)
         +" "+nYSc(rd[i].end[1])
  }
  d += " L"+nXSc(hor*SMS)+" "+nYSc(br.rdf(rd, hor))
  d += " L"+nXSc(hor*SMS)+" "+nYSc(yedge)
  d += " L"+nXSc(now*SMS)+" "+nYSc(yedge)
  d += " Z"
  gPinkPat.attr("patternTransform", goal.dir > 0 ? "rotate(135)" : "rotate(45)")
          .attr("x", -goal.dir*nXSc(now*SMS))
  
  if (pinkelt.empty()) {
    gPink.append("svg:path").attr("class",        "pinkregion")
                            .attr("d",            d)
                            .attr("fill-opacity", 0.4)
                            .attr("fill",         color)
  } else {
    pinkelt.attr("d", d).attr("fill", color)
  }
}

// This stands separate from updateYBHP because we need to use it for
// the "old", unedited road as well. This now supports a delta
// argument for the maxflux line, and a dash argument for the editor
// version. If scol == null, then the element is deleted to cleanup
// leftovers from earlier draws
function updateCenterline(rd, gelt, cls, scol, sw, delta, usedash) {
  if (processing) return
  
  const roadelt = gelt.select("."+cls)
  if (scol == null) {
    roadelt.remove()
    return
  }

  const cw   = r3(opts.oldRoadLine.width*scf)
  const adj  = 0
  const ybhp = (goal.ybhp && !opts.roadEditor)
  const dash = (opts.oldRoadLine.dash)+","+ceil(opts.oldRoadLine.dash/2)
  const sda  = usedash?dash:null // stroke-dasharray

  // fx,fy: Start of the current line segment
  // ex,ey: End of the current line segment
  let fx = nXSc(rd[0].sta[0]*SMS), fy = nYSc(rd[0].sta[1]+delta)
  let ex = nXSc(rd[0].end[0]*SMS), ey = nYSc(rd[0].end[1]+delta)
  if (rd[0].sta[0] < goal.tini) {
    fx  = nXSc(goal.tini*SMS)
    // Using vini instead of the rdf below does not work for some
<<<<<<< HEAD
    // goals where vini ends up not on the road itself -- uluc
    // But let's do stricter error-checking so we can count on rdf(tini)==vini!
    fy  = nYSc(br.rdf(rd, newtini)+delta)
    //fy  = nYSc(goal.vini+delta)
=======
    // goals where vini ends up not on the road itself
    fy  = nYSc(br.rdf(rd, goal.tini)+delta)
>>>>>>> 09f2e053
  }

  if (usedash) {
    // Adjust start of road so dashes are stationary wrt time
    const newx = (-nXSc(goal.tini*SMS)) % ceil(1.5*opts.oldRoadLine.dash)
    if (ex !== fx) fy = (fy + (-newx-fx)*(ey-fy)/(ex-fx))
    if (fx < 0 || newx > 0) fx = -newx
  }

  let d = "M"+r1(fx)+" "+(r1(fy)+adj)
  for (const segment of rd) {
    // Some goals have non-daysnapped road matrix entries, which
    // breaks the tfin check. This hopefully overcomes that problem
    let segx = bu.daysnap(segment.end[0])
    ex = nXSc(segment.end[0]*SMS)
    if (segx < goal.tini) continue
    if (segx > goal.tfin) break
    ey = nYSc(segment.end[1]+delta)
    d += " L"+r1(ex)+" "+(r1(ey)+adj)
    if (ex > plotbox.width) break
  }

  if (roadelt.empty()) {
    gelt.append("svg:path").attr("class",             cls)
                                 .attr("d",                 d)
                                 .attr("pointer-events",    "none")
                                 .style("stroke-dasharray", sda)
                                 .style("fill",             "none")
                                 .style("stroke-width",     sw)
                                 .style("stroke",           scol) 
  } else {
    roadelt.attr("d", d).style("stroke-dasharray", sda)
                        .style("stroke-width",     sw)
                        .style("stroke",           scol)
  }
}

/* Determine whether a given line segment intersects the given bounding box.
Follows the algorithm in
https://noonat.github.io/intersect/#axis-aligned-bounding-boxes
The bbox parameter should include the center and the half sizes like so:
  [x_mid, y_mid, w_half, h_half] */
function lineInBBox( line, bbox ) {
//  console.log("Intersecting "+JSON.stringify(line.map(e=>[bu.dayify(e[0]), e[1]]))+" with "+JSON.stringify([bu.dayify(bbox[0]-bbox[2]), bbox[1]-bbox[3], bu.dayify(bbox[0]+bbox[2]), bbox[1]+bbox[3]]))
  let delta = [line[1][0] - line[0][0], 
               line[1][1] - line[0][1]]
  const scaleX = 1.0 / delta[0]
  const scaleY = 1.0 / delta[1]
  const signX = Math.sign(scaleX)
  const signY = Math.sign(scaleY)
  const nearTimeX = (bbox[0] - signX * bbox[2] - line[0][0]) * scaleX
  const nearTimeY = (bbox[1] - signY * bbox[3] - line[0][1]) * scaleY
  const farTimeX  = (bbox[0] + signX * bbox[2] - line[0][0]) * scaleX
  const farTimeY  = (bbox[1] + signY * bbox[3] - line[0][1]) * scaleY    
  if (nearTimeX > farTimeY || nearTimeY > farTimeX) return false
  const nearTime = nearTimeX > nearTimeY ? nearTimeX : nearTimeY
  const farTime = farTimeX < farTimeY ? farTimeX : farTimeY
  if (nearTime > 1 || farTime < 0) return false
  return true
}
  
function isovisible(iso, bbox) {
  if (iso.length === 0) return false
  // TODO: For efficiency, limit intersection search to isolines in xrange
  const left  = bbox[0] - bbox[2]
  const right = bbox[0] + bbox[2]
  let l = bu.searchby(iso, e => e[0] < left  ? -1 : 1)
  let r = bu.searchby(iso, e => e[0] < right ? -1 : 1)
  if (l[0] == null) l[0] = l[1]
  if (r[1] == null) r[1] = r[0]
  for (let i = l[0]; i < r[1]; i++) {
    if (lineInBBox([iso[i], iso[i+1]], bbox)) return true
  }
  return false
}

// Returns true if two isolines overlap within the specified x range in bbox
function isocompare(isoa, isob, bbox) {
  if (isoa.length === 0 || isob.length === 0 ) return false
  // TODO: For efficiency, limit intersection search to isolines in xrange
  const left  = bbox[0] - bbox[2]
  const right = bbox[0] + bbox[2]
  // Fail if isolines differ on the boundaries. TODO: This duplicates
  // the boundary search below. Combine.
  if (br.isoval(isoa, left) != br.isoval(isob, left)
      || br.isoval(isoa, right) != br.isoval(isob, right)) return false

  let la = bu.searchby(isoa, e => e[0] < left  ? -1 : 1)
  let ra = bu.searchby(isoa, e => e[0] < right ? -1 : 1)
  let lb = bu.searchby(isob, e => e[0] < left  ? -1 : 1)
  let rb = bu.searchby(isob, e => e[0] < right ? -1 : 1)
  if (la[0] == null) la[0] = la[1]
  if (ra[1] == null) ra[1] = ra[0]
  if (lb[0] == null) lb[0] = lb[1]
  if (rb[1] == null) rb[1] = rb[0]
  // Evaluate the alternate isoline on inflection points
  for (let i = la[1]; i < ra[0]; i++)
    if (br.isoval(isob, isoa[i][0]) != isoa[i][1]) return false
  for (let i = lb[1]; i < rb[0]; i++)
    if (br.isoval(isoa, isob[i][0]) != isob[i][1]) return false
  return true
}
  
/* Compute the maximum visible DTD isoline, searching up to the specified
 * limit. Does binary search on the isolines between 0 and limit, checking
 * whether a given isoline intersects the visible graph or not. Since isolines
 * never intersect each other, this should be guaranteed to work unless the
 * maximum DTD isoline is greater than limit in which case limit is returned. */
let glarr, gllimit = -1 // should be more efficient to not recompute these
function maxVisibleDTD(limit) {
  const isolimit = getiso(limit)
  const xr = [nXSc.invert(0)/SMS         , nXSc.invert(plotbox.width)/SMS]
  const yr = [nYSc.invert(plotbox.height), nYSc.invert(0)]
  const bbox = [(xr[0]+xr[1])/2, (yr[0]+yr[1])/2,
                (xr[1]-xr[0])/2, (yr[1]-yr[0])/2]

  if (limit != gllimit) {
    // For efficiency, only compute the search array when there's a change
    // Eek, looks like it's possible for limit to not be an integer!?
    //console.log(`DEBUG limit=${limit} vs gllimit=${gllimit}`)
    gllimit = limit
    glarr = Array(ceil(limit)).fill().map((x,i)=>i) // sticking in ceil for now
  }

  // If upper limit is visible, nothing to do, otherwise proceed with the search
  if (isovisible(isolimit, bbox)) {
    // TODO: Find the minimum isoline that overlaps with the limit
    // within the visible range
    const maxdtd
          = bu.searchby(glarr, e => isocompare(isolimit, getiso(e), bbox) ? 1 : -1)
    return (maxdtd[1]==null)?maxdtd[0]:maxdtd[1]
  }
  
  const maxdtd = bu.searchby(glarr, e => isovisible(getiso(e), bbox) ? -1 : 1)
  return maxdtd[0] === null ? maxdtd[1] : maxdtd[0]
  // Is it weird that the function to search by is something that itself does
  // a search? Probably Uluc is just a couple levels ahead of me but at some 
  // point I'll want to get my head around that! --dreev
}

function updateGuidelines() {
  if (processing) return

  let guideelt = gGuides.selectAll(".guides")
  if (opts.roadEditor && !opts.showGuidelines) {
    guideelt.remove(); return
  }
  
  let skip = 1 // Show only one per this many guidelines
  
  // Create an index array as d3 data for guidelines
  // (Fun fact: the .invert() call returns a javascript date objects but when
  // you divide a Date object by a number that coerces it to a number, namely
  // unixtime in milliseconds. So doing .invert().getTime() is unnecessary.)
  const xrange = [nXSc.invert(            0)/SMS,
                  nXSc.invert(plotbox.width)/SMS]
  const buildPath = ((d,i) =>
                     getisopath(d, [max(goal.tini, xrange[0]),
                                    min(goal.tfin, xrange[1])]))
  
  const lnw = isolnwborder(xrange) // estimate intra-isoline delta
  const lnw_px = abs(nYSc(0) - nYSc(lnw))
  const numdays = (goal.tfin-goal.tini)/SID

  let numlines = maxVisibleDTD(numdays)

  if      (lnw_px>8 || numlines<6*7)        skip = 1    // All lines until 6 weeks
  else if (7*lnw_px>8 || numlines<6*28)     skip = 7    // Weekly lines until 6 months
  else if (28*lnw_px>12 || numlines<2*12*28) skip = 28   // Monthly lines until 2 years
  else if (4*28*lnw_px>12 || numlines<6*12*28) skip = 4*28 // 4m lines until 6 years
  else                                       skip = 12*28 // Yearly lines afterwards

  numlines = ceil( numlines/skip )
  //console.log(
  //  `DEBUG delta=${delta} lnw=${lnw} numlines=${numlines} \
  //  yrange=${yrange[0]},${yrange[1]}`)

  // glarr should have been generated by the call to maxVisibleDTD() above
  let arr = glarr.slice(0, numlines+1).map(d => (d+1)*skip-1)

  guideelt = guideelt.data(arr)
  guideelt.exit().remove()
  guideelt.enter().append("svg:path")
    .attr("class",           "guides")
    .attr("d",               buildPath)
    .attr("id",              (d)=>("g"+d))
    .attr("transform",       null)
    .attr("pointer-events",  "none")
    .attr("fill",            "none")
    .attr("stroke-width",    opts.guidelines.width*scf)
    .attr("stroke",          bu.Cols.LYEL)
  guideelt
     .attr("d",               buildPath)
     .attr("id",              (d)=>("g"+d))
     .attr("transform",       null)
     .attr("stroke",          bu.Cols.LYEL)
     .attr("stroke-width",    opts.guidelines.width*scf)
}

function updateRazrRoad() {
  if (processing) return
  if (opts.divGraph == null || road.length == 0) return

  // Razor line differs between the editor (dashed) and the graph
  // (solid). Also, the road editor shows the initial road as the
  // razor road
  if (opts.roadEditor)
    updateCenterline(iroad, gRazr, "razr", bu.Cols.RAZR0,
                     r3(opts.razrline*scf), 0, true)
  else
    updateCenterline(road, gRazr, "razr", bu.Cols.REDDOT,
                     r3(opts.razrline*scf), 0, false)
}

function updateMaxFluxline() {
  if (processing) return
  if (opts.divGraph == null || road.length == 0) return

  // Generate the maxflux line if maxflux!=0. Otherwise, remove existing one
  updateCenterline(road, gMaxflux, "maxflux", (goal.maxflux != 0)?bu.Cols.BIGG:null,
                   r3(opts.maxfluxline*scf), goal.yaw*goal.maxflux,false)
}
  
function updateContextOldRoad() {
  if (opts.divGraph == null || road.length == 0) return
  // Create, update, and delete road lines on the brush graph
  var roadelt = ctxplot.selectAll(".ctxoldroads")
  var rd = iroad
  // For non-editor graphs, use the most recent road
  if (!opts.roadEditor) rd = road
  var d = "M"+r1(xScB(rd[0].sta[0]*SMS))+" "
             +r1(yScB(rd[0].sta[1]))
  for (let i = 0; i < rd.length; i++) {
    d += " L"+r1(xScB(rd[i].end[0]*SMS))+" "
             +r1(yScB(rd[i].end[1]))
  }
  if (roadelt.empty()) {
    ctxplot.append("svg:path")
      .attr("class","ctxoldroads")
      .attr("d", d)
      .style("stroke-dasharray",
             (goal.ybhp&&!opts.roadEditor)?null:(opts.oldRoadLine.ctxdash)+","
             +ceil(opts.oldRoadLine.ctxdash/2))
      .style("fill", "none")
      .style("stroke-width",opts.oldRoadLine.ctxwidth)
      .style("stroke", goal.ybhp && !opts.roadEditor ? bu.Cols.RAZR0
                                                     : bu.Cols.ORNG)
  } else {
    roadelt.attr("d", d)
      .style("stroke-dasharray",
             (goal.ybhp&&!opts.roadEditor)?null:(opts.oldRoadLine.ctxdash)+","
             +ceil(opts.oldRoadLine.ctxdash/2)) 
      .style("stroke", goal.ybhp && !opts.roadEditor ? bu.Cols.RAZR0
                                                     : bu.Cols.ORNG) 
  }
}

// Creates or updates vertical lines for odometer resets
function updateOdomResets() {
  if (opts.divGraph == null || road.length == 0 || bbr.oresets.length == 0)
    return

  // Create, update and delete vertical knot lines
  var orelt = gOResets.selectAll(".oresets").data(bbr.oresets)
  if (opts.roadEditor) { orelt.remove(); return }
  orelt.exit().remove()
  orelt
    .attr("x1", function(d){ return nXSc(d*SMS) })
    .attr("y1", 0)
    .attr("x2", function(d){ return nXSc(d*SMS) })
    .attr("y2", plotbox.height)
  orelt.enter().append("svg:line")
    .attr("class","oresets")
    .attr("id", function(d,i) { return i })
    .attr("name", function(d,i) { return "oreset"+i })
    .attr("x1", function(d){ return nXSc(d*SMS) })
    .attr("x2", function(d){ return nXSc(d*SMS) })
    .attr("stroke", "rgb(200,200,200)") 
      .style("stroke-dasharray", 
             (opts.odomReset.dash)+","+(opts.odomReset.dash)) 
    .attr("stroke-width",opts.odomReset.width)
}

function updateKnots() {
  if (opts.divGraph == null || road.length == 0) return
  // Create, update and delete vertical knot lines
  var knotelt = gKnots.selectAll(".knots").data(road)
  var knotrmelt = buttonarea.selectAll(".remove").data(road)
  if (!opts.roadEditor) {
    knotelt.remove()
    knotrmelt.remove()
    return
  }
  knotelt.exit().remove()
  knotelt
    .attr("x1", function(d){ return nXSc(d.end[0]*SMS)})
    .attr("y1", 0)
    .attr("x2", function(d){ return nXSc(d.end[0]*SMS)})
    .attr("y2", plotbox.height)
    .attr("stroke", "rgb(200,200,200)") 
    .attr("stroke-width",opts.roadKnot.width)
  knotelt.enter().append("svg:line")
    .attr("class","knots")
    .attr("id", function(d,i) {return i})
    .attr("name", function(d,i) {return "knot"+i})
    .attr("x1", function(d){ return nXSc(d.end[0]*SMS)})
    .attr("x2", function(d){ return nXSc(d.end[0]*SMS)})
    .attr("stroke", "rgb(200,200,200)")
    .attr("stroke-width",opts.roadKnot.width)
    .on('wheel', function(d) {
      // Redispatch a copy of the event to the zoom area
      var new_event = new d3.event.constructor(d3.event.type, d3.event)
      zoomarea.node().dispatchEvent(new_event)
      // Prevents mouse wheel event from bubbling up to the page
      d3.event.preventDefault()
    }, {passive:false})
    .on("mouseover",function(d,i) {
      if (!editingKnot && !editingDot && !editingRoad
         && !(selectType == br.RP.DATE && i == selection)) {
        highlightDate(i,true)
        d3.select(this)
          .attr("stroke-width",(opts.roadKnot.width+2))
      }})
    .on("mouseout",function(d,i) {
      if (!editingKnot && !editingDot && !editingRoad
         && !(selectType == br.RP.DATE && i == selection)) {
        highlightDate(i,false)
        d3.select(this)
          .attr("stroke-width",opts.roadKnot.width);
      }})
    .on("click", function(d,i) { 
      if (d3.event.ctrlKey) knotEdited(d,this.id);})
    .call(d3.drag()
          .on("start", knotDragStarted)
          .on("drag", knotDragged)
          .on("end", knotDragEnded))

  // Create, update and delete removal icons for knots
  knotrmelt.exit().remove()
  knotrmelt
  //                .attr("id", function(d,i) {return i;})
  //              .attr("name", function(d,i) {return "remove"+i;})
    .attr("transform", 
          function(d){ 
            return "translate("+(nXSc(d.end[0]*SMS)
                                 +plotpad.left-14*opts.roadKnot.rmbtnscale)
              +","+(plotpad.top-28*opts.roadKnot.rmbtnscale-3)+") scale("+opts.roadKnot.rmbtnscale+")";
          })
    .style("visibility", function(d,i) {
      return (i > 0 && i<road.length-2)
        ?"visible":"hidden";});
  knotrmelt.enter()
    .append("use")
    .attr("class", "remove")
    .attr("xlink:href", "#removebutton")
    .attr("id", function(d,i) {return i;})
    .attr("name", function(d,i) {return "remove"+i;})
    .attr("transform", 
          function(d){ 
            return "translate("+(nXSc(d.end[0]*SMS)
                                 +plotpad.left-14*opts.roadKnot.rmbtnscale)
              +","+(plotpad.top-28*opts.roadKnot.rmbtnscale-3)+") scale("+opts.roadKnot.rmbtnscale+")";
          })
    .style("visibility", function(d,i) {
      return (i > 0 && i < road.length-2)
        ?"visible":"hidden";})
    .on("mouseenter",function(d,i) {
      d3.select(this).attr("fill",opts.roadKnotCol.rmbtnsel); 
      highlightDate(i, true);})
    .on("mouseout",function(d,i) {
      d3.select(this).attr("fill",opts.roadKnotCol.rmbtns);
      highlightDate(i, false);})
    .on("click",knotDeleted);
}

function updateRoads() {
  if (opts.divGraph == null || road.length == 0) return;
  var lineColor = isRoadValid( road )?
        opts.roadLineCol.valid:opts.roadLineCol.invalid;

  // Create, update and delete road lines
  var roadelt = gRoads.selectAll(".roads").data(road);
  if (!opts.roadEditor) {
    roadelt.remove();
    return;
  }
  roadelt.exit().remove();
  roadelt
    .attr("x1", function(d) { return nXSc(d.sta[0]*SMS) })
    .attr("y1", function(d) { return nYSc(d.sta[1]) })
    .attr("x2", function(d) { return nXSc(d.end[0]*SMS) })
    .attr("y2", function(d) { return nYSc(d.end[1]) })
    .attr("stroke-dasharray",
          function(d,i) { return (i==0||i==road.length-1)?"3,3":"none"})
    .style("stroke",lineColor)
  roadelt.enter()
    .append("svg:line")
    .attr("class","roads")
    .attr("id",   function(d,i) { return i })
    .attr("name", function(d,i) { return "road"+i })
    .attr("x1",   function(d)   { return nXSc(d.sta[0]*SMS) })
    .attr("y1",   function(d)   { return nYSc(d.sta[1]) })
    .attr("x2",   function(d)   { return nXSc(d.end[0]*SMS) })
    .attr("y2",   function(d)   { return nYSc(d.end[1]) })
    .style("stroke",lineColor)
    .attr("stroke-dasharray",
          function(d,i) { return (i==0||i==road.length-1)?"3,3":"none"})
    .attr("stroke-width",opts.roadLine.width)
    .on('wheel', function(d) { 
      // Redispatch a copy of the event to the zoom area
      var new_event = new d3.event.constructor(d3.event.type, d3.event)
      zoomarea.node().dispatchEvent(new_event)
      // Prevents mouse wheel event from bubbling up to the page
      d3.event.preventDefault()
    }, {passive:false})      
    .on("mouseover",function(d,i) { 
      if (!editingKnot && !editingDot && !editingRoad
         && !(selectType == br.RP.SLOPE && i == selection)) {
        if (i > 0 && i < road.length-1) {
          d3.select(this)
            .attr("stroke-width",(opts.roadLine.width+2));
          highlightSlope(i, true);}}})
    .on("mouseout",function(d,i) { 
      if (!editingKnot && !editingDot && !editingRoad
         && !(selectType == br.RP.SLOPE && i == selection)) {
        if (i > 0 && i < road.length-1) {
          d3.select(this)
            .attr("stroke-width",opts.roadLine.width);
          highlightSlope(i, false);}}})
    .on("click", function(d,i) { 
      if (d3.event.ctrlKey) roadEdited(d, this.id);})
    .call(d3.drag()
          .on("start", function(d,i) { 
            if (i > 0 && i < road.length-1) 
              roadDragStarted(d, Number(this.id));})
          .on("drag", function(d,i) { 
            if (i > 0 && i < road.length-1) 
              roadDragged(d, Number(this.id));})
          .on("end", function(d,i) { 
            if (i > 0 && i < road.length-1) 
              roadDragEnded(d, Number(this.id));}));
}

function updateRoadData() {
  // Recompute dtd array and isolines for the newly edited
  // road. Cannot rely on the beebrain object since its road object
  // will be set to the newly edited road later, once dragging is
  // finished. If this is the first time the goal is being loaded, we
  // can rely on the beebrain object's computation
  if (processing) dtd = goal.dtdarray
  else dtd = br.dtdarray( road, goal )
  iso = []
  // Precompute first few isolines for dotcolor etc. to rely on
  for (let i = 0; i < 5; i++) iso[i] = br.isoline( road, dtd, goal, i)
}

function updateRoadValidity() {
  if (opts.divGraph == null || road.length == 0) return
  var lineColor = isRoadValid( road )?
        opts.roadLineCol.valid:opts.roadLineCol.invalid

  // Create, update and delete road lines
  var roadelt = gRoads.selectAll(".roads")
  roadelt.style("stroke",lineColor)

  roadelt = ctxplot.selectAll(".ctxroads")
  roadelt.style("stroke",lineColor)
}

function updateContextRoads() {
  if (opts.divGraph == null || road.length == 0) return
  var lineColor = isRoadValid( road )?
        opts.roadLineCol.valid:opts.roadLineCol.invalid

  // Create, update and delete road lines for the brush 
  var roadelt = ctxplot.selectAll(".ctxroads").data(road);
  if (!opts.roadEditor) {
    roadelt.remove()
    return
  }
  roadelt.exit().remove()
  roadelt
    .attr("x1", function(d){ return xScB(d.sta[0]*SMS)})
    .attr("y1",function(d){ return yScB(d.sta[1])})
    .attr("x2", function(d){ return xScB(d.end[0]*SMS)})
    .attr("y2",function(d){ return yScB(d.end[1])})
    .style("stroke", lineColor);
  roadelt.enter()
    .append("svg:line")
    .attr("class","ctxroads")
    .attr("id", function(d,i) {return i})
    .attr("name", function(d,i) {return "ctxroad"+i})
    .attr("x1", function(d){ return xScB(d.sta[0]*SMS)})
    .attr("y1",function(d){ return yScB(d.sta[1])})
    .attr("x2", function(d){ return xScB(d.end[0]*SMS)})
    .attr("y2",function(d){ return yScB(d.end[1])})
    .style("stroke", lineColor)
    .style("stroke-width",opts.roadLine.ctxwidth)
}

function updateDots() {
  if (opts.divGraph == null || road.length == 0) return
  // Create, update and delete inflection points
  var dotelt = gDots.selectAll(".dots").data(road)
  if (!opts.roadEditor) {
    dotelt.remove()
    return
  }
  dotelt.exit().remove()
  dotelt
    .attr("cx", function(d) { return r1(nXSc(d.sta[0]*SMS)) })
    .attr("cy", function(d) { return r1(nYSc(d.sta[1])) })
  dotelt.enter().append("svg:circle")
    .attr("class","dots")
    .attr("id",   function(d,i) { return i-1 })
    .attr("name", function(d,i) { return "dot"+(i-1) })
    .attr("cx",   function(d) { return r1(nXSc(d.sta[0]*SMS)) })
    .attr("cy",   function(d)  { return r1(nYSc(d.sta[1])) })
    .attr("r", r3(opts.roadDot.size))
    .attr("fill", opts.roadDotCol.editable)
    .style("stroke-width", opts.roadDot.border) 
    .on('wheel', function(d) {
      // Redispatch a copy of the event to the zoom area
      var new_event = new d3.event.constructor(d3.event.type, d3.event)
      zoomarea.node().dispatchEvent(new_event)
      // Prevents mouse wheel event from bubbling up to the page
      d3.event.preventDefault()
    }, {passive:false})
    .on("mouseover",function(d,i) { 
      if (!editingKnot && !editingDot && !editingRoad
          && !(selectType == br.RP.VALUE && i-1 == selection)) {
        highlightValue(i-1, true)
        d3.select(this).attr("r", r3(opts.roadDot.size+2))
      }})
    .on("mouseout",function(d,i) { 
      if (!editingKnot && !editingDot && !editingRoad
          && !(selectType == br.RP.VALUE && i-1 == selection)) {
        highlightValue(i-1, false)
        d3.select(this).attr("r", r3(opts.roadDot.size))
      }})
    .on("click", function(d,i) { 
      if (d3.event.ctrlKey) dotEdited(d,this.id)})
    .call(d3.drag()
          .on("start", function(d,i) { 
            dotDragStarted(d, Number(this.id))})
          .on("drag", function(d,i) { 
            dotDragged(d, Number(this.id))})
          .on("end", function(d,i) { 
            dotDragEnded(d, Number(this.id))}))
}
function updateContextDots() {
  if (opts.divGraph == null || road.length == 0) return;
  // Create, update and delete inflection points
  var dotelt = ctxplot.selectAll(".ctxdots").data(road);
  if (!opts.roadEditor) {
    dotelt.remove();
    return;
  }
  dotelt.exit().remove();
  dotelt
    .attr("cx", function(d) { return r1(xScB(d.sta[0]*SMS)) })
    .attr("cy",function(d)  { return r1(yScB(d.sta[1])) })
  dotelt.enter().append("svg:circle")
    .attr("class","ctxdots")
    .attr("r", r3(opts.roadDot.ctxsize))
    .attr("fill", opts.roadDotCol.editable)
    .style("stroke-width", opts.roadDot.ctxborder)
    .attr("cx", function(d) { return r1(xScB(d.sta[0]*SMS)) })
    .attr("cy", function(d) { return r1(yScB(d.sta[1])) })
}

function dpFill( pt ) {
  return br.dotcolor(road, goal, pt[0], pt[1], iso)
}
function dpFillOp( pt ) {
  return (pt[3] == bbr.DPTYPE.AGGPAST)?1:0.3
}
function dpStrokeWidth( pt ) {
  return (((pt[3] == bbr.DPTYPE.AGGPAST)?1:0.5)*scf)+"px"
}

var dotTimer = null, dotText = null;
function showDotText(d) {
  var ptx = nXSc(bu.daysnap(d[0])*SMS);
  var pty = nYSc(d[1]);
  var txt = moment.unix(d[0]).utc().format("YYYY-MM-DD")
    +", "+((d[6] != null)?bu.shn(d[6]):bu.shn(d[1]));
  if (dotText != null) rmTextBox(dotText);
  var info = [];
  if (d[2] !== "") info.push("\""+d[2]+"\"");
  if (d[6] !== null && d[1] !== d[6]) info.push("total:"+d[1]);
  var col = br.dotcolor(road, goal, d[0], d[1], iso);
  dotText = createTextBox(ptx, pty-(15+18*info.length), txt, 
                          col, info );
};
function removeDotText() { rmTextBox(dotText) }

function updateDotGroup(grp,d,cls,r,
                        s=null,sw=null,f=null,hov=true,fop=null) {
  var dpelt
  dpelt = grp.selectAll("."+cls).data(d)
  dpelt.exit().remove()
  dpelt
    .attr("cx", function(d) { return r1(nXSc((d[0])*SMS)) })
    .attr("cy", function(d) { return r1(nYSc(d[1])) })
  if (r != null && scf != oldscf) dpelt.attr("r", r3(r))
  if (sw != null) dpelt.attr("stroke-width", sw)
  if (cls != "rd" && cls != "std" && cls != "hpts") {
    if (f != null) dpelt.attr("fill", f)
    if (fop != null) dpelt.style("fill-opacity", fop)
  }
  var dots = dpelt.enter().append("svg:circle")
  
  dots.attr("class",cls)
    .attr("r", r3(r))
    .attr("cx", function(d) { return r1(nXSc((d[0])*SMS)) })
    .attr("cy", function(d) { return r1(nYSc(d[1])) })
    .attr("stroke-width", sw)
    .style("stroke", s)
    .attr("fill", f)
    .style("fill-opacity", fop)
    .style("pointer-events", function() {
      return (opts.roadEditor&&hov)?"none":(opts.headless?null:"all");})
  if (!opts.headless) {
    dots
      .on('wheel', function(d) { 
        // Redispatch a copy of the event to the zoom area
        var new_event = new d3.event.constructor(d3.event.type, d3.event)
        zoomarea.node().dispatchEvent(new_event)
        // Prevents mouse wheel event from bubbling up to the page
        d3.event.preventDefault()
      }, {passive:false})
      .on("mouseenter",function(d) {
        if (dotTimer != null) window.clearTimeout(dotTimer);
        dotTimer = window.setTimeout(function() {
          showDotText(d); dotTimer = null;
        }, 500);})
      .on("mouseout",function() { 
        if (dotText != null) {
          removeDotText();
          dotText = null;
        }
        window.clearTimeout(dotTimer); dotTimer = null;});
  }
}

function updateRosy() {
  if (processing) return;

  var l = [nXSc.invert(0).getTime()/SMS, 
           nXSc.invert(plotbox.width).getTime()/SMS];
  var df = function(d) {
    return ((d[0] >= l[0] && d[0] <= l[1]) || (d[4] >= l[0] && d[4] <= l[1]));
  }

  // *** Plot rosy lines ***
  var rosyelt = gRosy.selectAll(".rosy")
  var rosydelt = gRosyPts.selectAll(".rd")
  if (opts.showData || !opts.roadEditor) {
    if (goal.rosy) {
      var pts = (bbr.flad != null)
          ?bbr.rosydata.slice(0,bbr.rosydata.length-1):bbr.rosydata
      var npts = pts.filter(df), i
      if (bbr.rosydata.length == 0) {
        // no points are in range, find enclosing two
        var ind = -1;
        for (i = 0; i < bbr.rosydata.length-1; i++) {
          if (bbr.rosydata[i][0]<=l[0]&&bbr.rosydata[i+1][0]>=l[1]) {
            ind = i; break;
          }
        }
        if (ind > 0) npts = bbr.rosydata.slice(ind, ind+2)
      }
      if (npts.length != 0) {
        let d = "M"+r1(nXSc(npts[0][4]*SMS))+" "+r1(nYSc(npts[0][5]))
        for (i = 0; i < npts.length; i++) {
          d += " L"+r1(nXSc(npts[i][0]*SMS))+" "+ r1(nYSc(npts[i][1]))
        }
        if (rosyelt.empty()) {
          gRosy.append("svg:path")
            .attr("class","rosy")
            .attr("d", d)
            .style("fill", "none")
            .attr("stroke-width",r3(4*scf))
            .style("stroke", bu.Cols.ROSE)
        } else {
          rosyelt.attr("d", d)
            .attr("stroke-width", r3(4*scf))
        }
      } else rosyelt.remove();
      updateDotGroup(gRosyPts, npts, "rd", 
                     r3(opts.dataPoint.size*scf),
                     null, null, bu.Cols.ROSE, true, null)
    } else {
      rosyelt.remove()
      rosydelt.remove()
    }
  } else {
    rosyelt.remove()
    rosydelt.remove()
  }
}

function updateSteppy() {
  if (processing) return;

  var l = [nXSc.invert(0).getTime()/SMS,
           nXSc.invert(plotbox.width).getTime()/SMS];
  var df = function(d) {
    return ((d[0] >= l[0] && d[0] <= l[1]) || (d[4] >= l[0] && d[4] <= l[1]));
  }
  // *** Plot steppy lines ***
  var stpelt = gSteppy.selectAll(".steppy");
  var stpdelt = gSteppyPts.selectAll(".std");
  if (opts.showData || !opts.roadEditor) {
    if (!opts.roadEditor && goal.steppy && dataf.length != 0) {
      var npts = dataf.filter(df), i;
      if (npts.length == 0) {
        // no points are in range, find enclosing two
        var ind = -1;
        for (i = 0; i < dataf.length-1; i++) {
          if (dataf[i][0]<=l[0]&&dataf[i+1][0]>=l[1]) {
            ind = i; break;
          }
        }
        if (ind > 0) npts = dataf.slice(ind, ind+2);
      }
      if (npts.length != 0) {
        var d
        if (   dataf[0][0] > l[0] 
            && dataf[0][0] < l[1] && dataf[0][0] in bbr.allvals) {
          // Handle the initial point
          var vals = bbr.allvals[dataf[0][0]].map(e=>e[0])
          var vpre = (goal.dir<0)?bu.arrMax(vals):bu.arrMin(vals)
          d = "M"+r1(nXSc(dataf[0][0]*SMS))+" "+r1(nYSc(vpre))
          d += "L"+r1(nXSc(npts[0][4]*SMS))+" "+r1(nYSc(npts[0][5]))
        } else {
          d = "M"+r1(nXSc(npts[0][4]*SMS))+" "+r1(nYSc(npts[0][5]))
        }
        for (i = 0; i < npts.length; i++) {
          d += " L"+r1(nXSc(npts[i][0]*SMS))+" "+ r1(nYSc(npts[i][5]))
          d += " L"+r1(nXSc(npts[i][0]*SMS))+" "+ r1(nYSc(npts[i][1]))
        }
        if (stpelt.empty()) {
          gSteppy.append("svg:path")
            .attr("class","steppy")
            .attr("d", d)
            .style("fill", "none")
            .attr("stroke-width", r3(4*scf))
            .style("stroke", bu.Cols.PURP)
        } else {
          stpelt.attr("d", d)
            .attr("stroke-width", r3(4*scf))
        }
        // Need additional vertical steppy for do-less flatlined datapoints
        var stppprelt = gSteppy.selectAll(".steppyppr");
        if (bbr.flad != null) {
          if (goal.yaw*goal.dir < 0 && goal.asof !== goal.tdat) {
            var fy = bbr.flad[1] + br.ppr(road, goal, goal.asof)
            d = "M"+r1(nXSc(npts[npts.length-1][0]*SMS))+" "
                   +r1(nYSc(npts[npts.length-1][1]))
            d+=" L"+r1(nXSc(npts[npts.length-1][0]*SMS))+" "+r1(nYSc(fy))
            if (stppprelt.empty()) {
              gSteppy.append("svg:path")
                .attr("class","steppyppr").attr("d", d)
                .style("fill", "none").style("stroke-opacity", 0.8)
                .attr("stroke-width", r3(4*scf))
                .style("stroke", bu.Cols.LPURP)
            } else {
              stppprelt.attr("d", d)
                .attr("stroke-width",r3(4*scf))
            }
          } else stppprelt.remove()
        } else stppprelt.remove()
        
      } else stpelt.remove();
      updateDotGroup(gSteppyPts, bbr.flad?npts.slice(0,npts.length-1):npts,
                     "std",r3((opts.dataPoint.size+2)*scf),
                     null, null, bu.Cols.PURP)
    } else {
      stpelt.remove();
      stpdelt.remove();
    }
  } else {
    stpelt.remove();
    stpdelt.remove();
  }
}

function updateDerails() {
  if (processing) return

  var l = [nXSc.invert(0).getTime()/SMS, 
           nXSc.invert(plotbox.width).getTime()/SMS]
  
  function ddf(d) {// Filter to extract derailments
    return (d[0] >= l[0] && d[0] <= l[1])
  }

  var drelt
  // *** Plot derailments ***
  if (opts.showData || !opts.roadEditor) {
    var drpts = bbr.derails.filter(ddf)
    var arrow = (goal.yaw>0)?"#downarrow":"#uparrow"
    drelt = gDerails.selectAll(".derails").data(drpts)
    drelt.exit().remove()
    drelt
      .attr("transform", function(d){return "translate("+(nXSc((d[0])*SMS))+","
                                      +nYSc(d[1])+"),scale("
                                      +(opts.dataPoint.fsize*scf/24)+")"})
  
    drelt.enter().append("svg:use")
      .attr("class","derails")
      .attr("xlink:href", arrow)
      .attr("transform", function(d){return "translate("+(nXSc((d[0])*SMS))+","
                                      +nYSc(d[1])+"),scale("
                                      +(opts.dataPoint.fsize*scf/24)+")"})
      .attr("fill", bu.Cols.REDDOT)
      .style("pointer-events", "none")
  } else {
    drelt = gDerails.selectAll(".derails")
    drelt.remove()
  }        
}

function updateDataPoints() {
  if (processing) return;
  if (opts.divGraph == null || road.length == 0) return
  //console.debug("id="+curid+", updateDataPoints()");
  var l = [nXSc.invert(0).getTime()/SMS, 
           nXSc.invert(plotbox.width).getTime()/SMS]
  // Filter to apply to normal datapoints
  var df = function(d) {
    return ((d[0] >= l[0] && d[0] <= l[1]) || (d[4] >= l[0] && d[4] <= l[1]))
  }
  // Filter to apply to all datapoints
  var adf = function(d) {
    return (d[0] >= l[0] && d[0] <= l[1])
  }
  var now = goal.asof;
  var dpelt;
  if (opts.showData || !opts.roadEditor) {
    var pts = (bbr.flad != null)?dataf.slice(0,dataf.length-1):dataf;
    
    // *** Plot datapoints ***
    // Filter data to only include visible points
    pts = pts.filter(df);
    if (goal.plotall && !opts.roadEditor) {
      updateDotGroup(gAllpts, alldataf.filter(adf), "ap", 
                     r3(0.7*(opts.dataPoint.size)*scf),
                     null, null, dpFill, true, dpFillOp)
      
    } else {
      var el = gAllpts.selectAll(".ap");
      el.remove();
    }
    if (opts.roadEditor)
      updateDotGroup(gDpts, pts.concat(bbr.fuda), "dp", 
                     r3(opts.dataPoint.size*scf), opts.dataPointCol.stroke,
                     (opts.dataPoint.border*scf)+"px", dpFill, true, dpFillOp)
    else {
      updateDotGroup(gDpts, pts.concat(bbr.fuda), "dp", 
                     r3(opts.dataPoint.size*scf),
                     null, dpStrokeWidth, dpFill, true, dpFillOp)
      // Compute and plot hollow datapoints
      updateDotGroup(gHollow, bbr.hollow.filter(df), "hpts", 
                     r3(opts.dataPoint.hsize*scf), null,
                     null, bu.Cols.WITE, true, 1)
    }
      
    // *** Plot flatlined datapoint ***
    var fladelt = gFlat.selectAll(".fladp");
    if (bbr.flad != null) {
      const ppr = br.ppr(road, goal, goal.asof)
      const flady = bbr.flad[1] + ppr
      const fop = ppr == 0 ? 1.0 : 0.5 // ghosty iff there's a PPR
      if (fladelt.empty()) {
        gFlat.append("svg:use")
          .attr("class","fladp").attr("xlink:href", "#rightarrow")
          .attr("fill", br.dotcolor(road,goal,bbr.flad[0],flady, iso))
          .attr("fill-opacity", fop)
          .attr("transform", "translate("+(nXSc((bbr.flad[0])*SMS))+","
                +nYSc(flady)+"),scale("+(opts.dataPoint.fsize*scf/24)+")")
          .style("pointer-events", function() {
            return (opts.roadEditor)?"none":"all";})
          .on("mouseenter",function() {
            if (dotTimer != null)  window.clearTimeout(dotTimer);
            dotTimer = window.setTimeout(function() {
              showDotText(bbr.flad); dotTimer = null;}, 500);})
          .on("mouseout",function() { 
            if (dotText != null) { removeDotText(); dotText = null; }
            window.clearTimeout(dotTimer); 
            dotTimer = null;});
      } else {
        fladelt
          .attr("fill", br.dotcolor(road,goal,bbr.flad[0],flady, iso))
          .attr("fill-opacity", fop)
          .attr("transform", 
                "translate("+(nXSc((bbr.flad[0])*SMS))+","
                +nYSc(flady)+"),scale("
                +(opts.dataPoint.fsize*scf/24)+")");
      }
    } else {
      if (!fladelt.empty()) fladelt.remove()
    }
    
  } else {
    dpelt = gDpts.selectAll(".dp");
    dpelt.remove();
    fladelt = gDpts.selectAll(".fladp");
    fladelt.remove();
  }
}

function updateHashtags() {
  if (processing) return;
  
  var hashel
  if (!opts.roadEditor) {
    hashel = gHashtags.selectAll(".hashtag").data(bbr.hashtags);
    hashel.exit().remove();
    hashel
      .attr("x", function(d){ return nXSc((d[0])*SMS);})
      .attr("transform", d=>("rotate(-90,"+nXSc((d[0])*SMS)
                             +","+(plotbox.height/2)+")"))
      .text(d=>(d[1]))
    hashel.enter().append("svg:text")
      .attr("class","hashtag")
      .attr("x", d=>(nXSc((d[0])*SMS)))
      .attr("y", plotbox.height/2)
      .attr("transform", 
        d => ("rotate(-90,"+nXSc((d[0])*SMS)+","+(plotbox.height/2)+")"))
      .attr("fill", bu.Cols.BLACK) 
      .style("font-size", opts.horizon.font+"px") 
      .text(d => (d[1]))
    
  } else {
    hashel = gHashtags.selectAll(".hashtag")
    hashel.remove()
  }
}


// Other ideas for data smoothing...  Double Exponential
// Moving Average: http://stackoverflow.com/q/5533544 Uluc
// notes that we should use an acausal filter to prevent the
// lag in the thin purple line.
function updateMovingAv() {
  if (processing) return;
  
  var el = gMovingAv.selectAll(".movingav");
  if (!opts.roadEditor && goal.movingav && opts.showData) {
    var l = [nXSc.invert(0).getTime()/SMS, 
             nXSc.invert(plotbox.width).getTime()/SMS];
    var rdfilt = function(r) {
      return ((r.sta[0] > l[0] && r.sta[0] < l[1])
              || (r.end[0] > l[0] && r.end[0] < l[1]));
    };
    var pts = goal.filtpts.filter(function(e){
      return (e[0] > l[0]-2*SID && e[0] < l[1]+2*SID);});
    if (pts.length > 0){
      var d = "M"+r1(nXSc(pts[0][0]*SMS))+" "+r1(nYSc(pts[0][1]))
      for (let i = 1; i < pts.length; i++) {
        d += " L"+r1(nXSc(pts[i][0]*SMS))+" "+r1(nYSc(pts[i][1]))
      }
      if (el.empty()) {
        gMovingAv.append("svg:path")
          .attr("class","movingav")
          .attr("d", d)
          .style("fill", "none")
          .attr("stroke-width",r3(3*scf))
          .style("stroke", bu.Cols.PURP)
      } else {
        el.attr("d", d)
          .attr("stroke-width",r3(3*scf))
      }
    } else el.remove();
  } else {
    el.remove();
  }
}

// Create the table header and body to show road segments
var tcont, thead, tbody;
function createRoadTable() {
  var roadcolumns;
  if (opts.tableCheckboxes)
    roadcolumns = ['', '', 'End Date', '', 'Value', '',
                   'Daily Slope', ''];
  else
    roadcolumns = ['', '', 'End Date', 'Value', 'Daily Slope', ''];
  tcont = d3.select(opts.divTable).select(".rtablebody");
  thead = d3.select(opts.divTable).select(".rtable");
  tbody = thead.append('div').attr('class', 'roadbody');
}

// Create the table header and body to show the start node
var sthead, stbody, sttail;
function createStartTable() {
  var startcolumns, tailcolumns;
  if (opts.tableCheckboxes)
    startcolumns = ['', '', 'Start Date', '', 'Value', ''];
  else
    startcolumns = ['', '', 'Start Date', 'Value', ''];

  sthead = d3.select(opts.divTable).select(".rtablestart");
  sthead.append("div").attr('class', 'roadhdr')
    .append("div").attr('class', 'roadhdrrow')
    .selectAll("span.roadhdrcell").data(startcolumns)
    .enter().append('span').attr('class', 'roadhdrcell')
    .text((c)=>c);
  stbody = sthead.append('div').attr('class', 'roadbody'); 
  if (opts.tableCheckboxes)
    tailcolumns = ['', '', 'End Date', '', 'Value', '', 'Daily Slope'];
  else
    tailcolumns = ['', '', 'End Date', 'Value', 'Daily Slope'];
  sttail = sthead.append("div").attr('class', 'roadhdr');
  sttail.append("div").attr('class', 'roadhdrrow')
    .selectAll("span.roadhdrcell").data(tailcolumns)
    .enter().append('span').attr('class', 'roadhdrcell')
    .text((c)=>c);
}

// Create the table header and body to show the goal node
var ghead, gbody;
function createGoalTable() {
  var goalcolumns;
  if (opts.tableCheckboxes)
    goalcolumns = ['', '', 'Goal Date', '', 'Value', '', 'Daily Slope'];
  else
    goalcolumns = ['', '', 'Goal Date', 'Value', 'Daily Slope'];
  ghead = d3.select(opts.divTable).select(".rtablegoal");
  ghead.append("div").attr('class', 'roadhdr')
    .append("div").attr('class', 'roadhdrrow')
    .selectAll("span.roadhdrcell").data(goalcolumns)
    .enter().append('span').attr('class', 'roadhdrcell')
    .text((c)=>c)
  gbody = ghead.append('div').attr('class', 'roadbody');
}

function updateTableTitles() {
  if (opts.divTable == null) return;
  var ratetext = "Daily Slope";
  if (goal.runits === 'h') ratetext = "Hourly Slope";
  if (goal.runits === 'd') ratetext = "Daily Slope";
  if (goal.runits === 'w') ratetext = "Weekly Slope";
  if (goal.runits === 'm') ratetext = "Monthly Slope";
  if (goal.runits === 'y') ratetext = "Yearly Slope";

  var roadcolumns, goalcolumns;
  if (opts.tableCheckboxes) {
    roadcolumns = ['', '', 'End Date', '', 'Value', '',
                   ratetext, ''];
    goalcolumns = ['', '', 'Goal Date', '', 'Value', '',
                   ratetext, ''];
  } else {
    roadcolumns = ['', '', 'End Date', 'Value', ratetext, ''];
    goalcolumns = ['', '', 'Goal Date', 'Value', ratetext, ''];
  }
  sttail.selectAll("span.roadhdrcell").data(roadcolumns).text((c)=>c);
  thead.selectAll("span.roadhdrcell").data(roadcolumns).text((c)=>c);
  ghead.selectAll("span.roadhdrcell").data(goalcolumns).text((c)=>c);

  updateTableWidths();
}

var focusField = null;
var focusOldText = null;
var datePicker = null;
function tableFocusIn( d, i ){
  if (!opts.roadEditor) return;
  //console.debug('tableFocusIn('+i+') for '+this.parentNode.id);
  focusField = d3.select(this);
  focusOldText = focusField.text();
  if (i != 0 && datePicker != null) {
    datePicker.destroy();
    datePicker = null;
  }
  if (i == 0 && onMobileOrTablet()) {
    focusField.attr("contenteditable", false);
    setTimeout(function() {
      focusField.attr("contenteditable", true);}, 100);
  }
  var kind = Number(focusField.node().parentNode.id);
  if (selection != null) clearSelection();
  if (i == 0) {
    selectKnot(kind);
    if (datePicker != null) {
      datePicker.destroy();
      datePicker = null;
    }
    var knotmin = (kind == 0) ? goal.xMin-10*SID*DIY : (road[kind].sta[0])
    var knotmax = (kind == road.length-1) ? road[kind].end[0]
                                          : (road[kind+1].end[0])
    // Switch all dates to local time to babysit Pikaday
    var md = moment(focusOldText)
    var mindate = moment(moment.unix(knotmin).utc().format("YYYY-MM-DD"))
    var maxdate = moment(moment.unix(knotmax).utc().format("YYYY-MM-DD"))
    datePicker = new Pikaday({
      keyboardInput: false,
      onSelect: function(date) {
        var newdate = datePicker.toString();
        var val = bu.dayparse(newdate, '-');
        if (newdate === focusOldText) return;
        if (!isNaN(val)) {
          focusField.text(newdate)
          tableDateChanged( Number(kind), val)
          focusOldText = newdate
          datePicker.destroy()
          document.activeElement.blur();
        }
      },
      minDate: mindate.toDate(),
      maxDate: maxdate.toDate()});
    datePicker.setMoment(md);        
    var floating = d3.select(opts.divTable).select('.floating');
    var bbox = this.getBoundingClientRect();
    var tlbox = topLeft.node().getBoundingClientRect();
    floating
      .style('left', (bbox.right-tlbox.left)+"px")
      .style('top', (bbox.bottom+3-tlbox.top)+"px");
    floating.node().appendChild(datePicker.el, this)
  } else if (i == 1) {
    selectDot(kind)
  } else if (i == 2) {
    selectRoad(kind)
  }
}

function tableFocusOut( d, i ){
  if (!opts.roadEditor) return;
  //console.debug('tableFocusOut('+i+') for '+this.parentNode.id);
  var kind = Number(this.parentNode.id)
  var text = d3.select(this).text()
  if (datePicker != null) {
    datePicker.destroy()
    datePicker = null
  }
  clearSelection()
  if (text === focusOldText) return
  if (focusOldText == null) return // ENTER must have been hit
  var val = (i==0 ? bu.dayparse(text, '-') : text)
  if (isNaN(val)) {
    d3.select(this).text(focusOldText)
    focusOldText = null
    focusField = null
    return
  }
  if (i == 0) { tableDateChanged(  kind, val);  clearSelection() }
  if (i == 1) { tableValueChanged( kind, val);  clearSelection() }
  if (i == 2) { tableSlopeChanged( kind, val);  clearSelection() }
  focusOldText = null
  focusField = null
}
function tableKeyDown( d, i ){
  if (d3.event.keyCode == 13) {
    window.getSelection().removeAllRanges()
    var text = d3.select(this).text()
    var val = (i==0 ? bu.dayparse(text, '-') : text)
    if (isNaN(val)) {
      d3.select(this).text(focusOldText)
      focusOldText = null
      return
    }
    if (i == 0) tableDateChanged(  Number(this.parentNode.id), val)
    if (i == 1) tableValueChanged( Number(this.parentNode.id), val)
    if (i == 2) tableSlopeChanged( Number(this.parentNode.id), val)
    focusOldText = d3.select(this).text()
  }
}
function tableClick( d, i ){
  var id = Number(this.parentNode.id)
  if (opts.roadEditor && i == road[id].auto) {
    if (i == 0) disableValue(id)
    else if (i == 1) disableSlope(id)
    else if (i == 2) disableDate(id)
    this.focus()
  }
}

function tableDateChanged( row, value ) {
  //console.debug("tableDateChanged("+row+","+value+")");
  if (isNaN(value)) updateTableValues();
  else changeKnotDate( row, Number(value), true );
}
function tableValueChanged( row, value ) {
  //console.debug("tableValueChanged("+row+","+value+")");
  if (isNaN(value)) updateTableValues();
  else changeDotValue( row, Number(value), true );
}
function tableSlopeChanged( row, value ) {
  //console.debug("tableSlopeChanged("+row+")");
  if (isNaN(value)) updateTableValues();
  else changeRoadSlope( row, Number(value), true );
}

function autoScroll( elt ) {
  if (opts.tableAutoScroll && selection == null && opts.tableHeight !== 0) {
    var topPos = elt.node().offsetTop;
    if (opts.divTable != null) {
      tcont.node().scrollTop = topPos-opts.tableHeight/2;
    }
  }
}
/** Highlights the date for the ith knot if state=true. Normal color otherwise*/
function highlightDate(i, state) {
  if (opts.divTable == null) return;
  var color = (state)
        ?opts.roadTableCol.bgHighlight:
        (road[i].auto==0?opts.roadTableCol.bgDisabled:opts.roadTableCol.bg);
  var elt = d3.select(opts.divTable)
        .select('.roadrow [name=enddate'+i+']');
  if (elt.empty()) return;
  elt.style('background-color', color);
  autoScroll(elt);
}
function highlightValue(i, state) {
  if (opts.divTable == null) return;
  var color = (state)
        ?opts.roadTableCol.bgHighlight:
        (road[i].auto==1?opts.roadTableCol.bgDisabled:opts.roadTableCol.bg);
  var elt = d3.select(opts.divTable)
        .select('.roadrow [name=endvalue'+i+']');
  if (elt.empty()) return;
  elt.style('background-color', color);
  autoScroll(elt);
}
function highlightSlope(i, state) {
  if (opts.divTable == null) return;
  var color = (state)
        ?opts.roadTableCol.bgHighlight:
        (road[i].auto==2?opts.roadTableCol.bgDisabled:opts.roadTableCol.bg);
  var elt = d3.select(opts.divTable)
        .select('.roadrow [name=slope'+i+']');
  if (elt.empty()) return;
  elt.style('background-color', color);  
  autoScroll(elt);
}
function disableDate(i) {
  road[i].auto=br.RP.DATE;
  var dt = d3.select(opts.divTable);
  dt.select('.roadrow [name=enddate'+i+']')
    .style('color', opts.roadTableCol.textDisabled)
    .style('background-color', opts.roadTableCol.bgDisabled)
    .attr('contenteditable', false);  
  dt.select('.roadrow [name=endvalue'+i+']')
    .style('color', opts.roadTableCol.text)
    .style('background-color', opts.roadTableCol.bg)
    .attr('contenteditable', opts.roadEditor);  
  dt.select('.roadrow [name=slope'+i+']')
    .style('color', opts.roadTableCol.text)
    .style('background-color', opts.roadTableCol.bg)
    .attr('contenteditable', opts.roadEditor);  
  dt.select('.roadrow [name=btndate'+i+']')
    .property('checked', true);  
  dt.select('.roadrow [name=btnvalue'+i+']')
    .property('checked', false);  
  dt.select('.roadrow [name=btnslope'+i+']')
    .property('checked', false);  
}
function disableValue(i) {
  road[i].auto=br.RP.VALUE;
  var dt = d3.select(opts.divTable);
  dt.select('.roadrow [name=enddate'+i+']')
    .style('color', opts.roadTableCol.text)
    .style('background-color', opts.roadTableCol.bg)
    .attr('contenteditable', opts.roadEditor);  
  dt.select('.roadrow [name=endvalue'+i+']')
    .style('color', opts.roadTableCol.textDisabled)
    .style('background-color', opts.roadTableCol.bgDisabled)
    .attr('contenteditable', false);  
  dt.select('.roadrow [name=slope'+i+']')
    .style('color', opts.roadTableCol.text)
    .style('background-color', opts.roadTableCol.bg)
    .attr('contenteditable', opts.roadEditor);  
  dt.select('.roadrow [name=btndate'+i+']')
    .property('checked', false);  
  dt.select('.roadrow [name=btnvalue'+i+']')
    .property('checked', true);  
  dt.select('.roadrow [name=btnslope'+i+']')
    .property('checked', false);  
}
function disableSlope(i) {
  road[i].auto=br.RP.SLOPE;
  var dt = d3.select(opts.divTable);
  dt.select('.roadrow [name=enddate'+i+']')
    .style('color', opts.roadTableCol.text)
    .style('background-color', opts.roadTableCol.bg)
    .attr('contenteditable', opts.roadEditor);  
  dt.select('.roadrow [name=endvalue'+i+']')
    .style('color', opts.roadTableCol.text)
    .style('background-color', opts.roadTableCol.bg)
    .attr('contenteditable', opts.roadEditor);  
  dt.select('.roadrow [name=slope'+i+']')
    .style('color', opts.roadTableCol.textDisabled)
    .style('background-color', opts.roadTableCol.bgDisabled)
    .attr('contenteditable', false);  
  dt.select('.roadrow [name=btndate'+i+']')
    .property('checked', false);  
  dt.select('.roadrow [name=btnvalue'+i+']')
    .property('checked', false);  
  dt.select('.roadrow [name=btnslope'+i+']')
    .property('checked', true);  
}

function updateTableButtons() {
  if (opts.divTable == null) return
  // Update buttons on all rows at once, including the start node.
  var allrows = d3.select(opts.divTable)
        .selectAll(".rtablestart .roadrow, .rtable .roadrow, .rtablegoal .roadrow")
  var btncells = allrows.selectAll(".roadbtn")
        .data(function(row, i) {
          // The table row order is reversed, which means that the
          // last road segment comes in the first row.  We need to
          // compute knot index accordingly
          var kind
          if (opts.reverseTable) kind = road.length-2-i
          else kind = i
          if (opts.tableCheckboxes) 
            return [
              {order: -1, row:kind, name: "btndel"+kind, evt: ()=>removeKnot(kind,false), 
               type: 'button', txt: 'del', auto: false},
              {order: 3, row:kind, name: "btndate"+kind, evt: ()=>disableDate(kind),
               type: 'checkbox', txt: 'r', auto: (row.auto==br.RP.DATE)},
              {order: 5, row:kind, name: "btnvalue"+kind, evt: ()=>disableValue(kind), 
               type: 'checkbox', txt: 'r', auto: (row.auto==br.RP.VALUE)},
              {order: 7, row:kind, name: "btnslope"+kind, evt: ()=>disableSlope(kind),
               type: 'checkbox', txt: 'r', auto: (row.auto==br.RP.SLOPE)},
              {order: 8, row:kind, name: "btnadd"+kind, evt: ()=>addNewKnot(kind+1), 
               type: 'button', txt: 'ins', auto: false},
            ];
          else
            return [
              {order: -1, row:kind, name: "btndel"+kind, evt: ()=>removeKnot(kind,false), 
               type: 'button', txt: 'del', auto: false},
              {order: 8, row:kind, name: "btnadd"+kind, evt: ()=>addNewKnot(kind+1),
               type: 'button', txt: 'ins', auto: false},
            ];
        })
  
  var newbtncells = btncells.enter().append("input")
        .attr('class', 'roadbtn')
        .attr('id',   (d) => d.row)
        .attr('name', (d) => d.name)
        .attr('type', (d) => d.type)
        .attr('value', (d) => { 
          let cell = "<span class='octicon octicon-plus'></span>"
          return d.txt  // how does setting cell locally here matter??
        })
        .on('click', (d) => d.evt())
  
  btncells.exit().remove()
  btncells = allrows.selectAll(
    ".rtablestart .roadbtn, .rtable .roadbtn, .rtablegoal .roadbtn")
  btncells
    .attr('id', (d)=>d.row)
    .attr('name', (d)=>d.name)
    .style('visibility', (d,i) =>
           (((Number(d.row)>0 && Number(d.row)<(road.length-2)) 
             || i==4 
             || (i>0 && Number(d.row)>0 ))?"visible":"hidden")
          )
    .property('checked', (d)=>(d.auto?true:false))

  allrows.selectAll(".roadcell, .roadbtn")
    .sort((a,b)=>d3.ascending(a.order,b.order))

  if (!opts.roadEditor) {
    allrows.selectAll(".roadbtn").style('visibility', "collapse")
      .attr("value","")
  }
}

function updateRowValues( elt, s, e, rev ) {
  var data = road.slice(s, e)
  if (rev) data = data.reverse()
  var rows = elt.selectAll(".roadrow").data( data )
  var ifn = (i)=>(rev?(road.length-2-i):i)
  rows.enter().append("div").attr('class', 'roadrow')
    .attr("name", (d,i)=>('roadrow'+ifn(s+i)))
    .attr("id", (d,i)=>(ifn(s+i)))
    .append("div")
    .attr("class", "rowid").text((d,i)=>(ifn(s+i)+":"))
  rows.exit().remove()
  rows.order()
  rows = elt.selectAll(".roadrow")
  rows.attr("name", (d,i)=>('roadrow'+ifn(s+i)))
    .attr("id", (d,i)=>(ifn(s+i)))
  rows.select("div").text((d,i)=>(ifn(s+i)+":"))
  var cells = rows.selectAll(".roadcell")
      .data((row, i) => {
        var datestr = bu.dayify(row.end[0], '-')
        var ri = ifn(s+i)
        return [
          {order: 2, value: datestr, name: "enddate"+(ri), 
           auto: (row.auto==br.RP.DATE), i:ri},
          {order: 4, value: bu.shn(row.end[1]), name: "endvalue"+(ri), 
           auto: (row.auto==br.RP.VALUE), i:ri},
          {order: 6, value: isNaN(row.slope)
           ?"duplicate":bu.shn(row.slope*goal.siru), name: "slope"+(ri), 
           auto: (row.auto==br.RP.SLOPE), i:ri}]
      });
   cells.enter().append("div").attr('class', 'roadcell')
    .attr('name', (d)=>d.name)
    .attr("contenteditable", 
      (d,i) =>((d.auto || !opts.roadEditor)?'false':'true'))
    .on('click', tableClick)
    .on('focusin', tableFocusIn)
    .on('focusout', tableFocusOut)
    .on('keydown', tableKeyDown)

   cells.exit().remove()
   cells = rows.selectAll(".roadcell")
   cells.text((d,i)=>d.value)
     .attr('name', (d)=>d.name)
    .style('color', (d) =>{
      if (road[d.i].sta[0] == road[d.i].end[0] 
          && road[d.i].sta[1] == road[d.i].end[1])
        return opts.roadLineCol.invalid
      return d.auto?opts.roadTableCol.textDisabled
        :opts.roadTableCol.text})
    .style('background-color', function(d) {
      return d.auto?opts.roadTableCol.bgDisabled
        :opts.roadTableCol.bg})
    .attr("contenteditable", function(d,i) { 
      return (d.auto || !opts.roadEditor)?'false':'true'})
}

function updateTableWidths() {
  if (opts.divTable == null) return;
  // var wfn = function(d,i) {
  //   var sel = tbody.select(".roadrow").selectAll(".rowid, .roadcell"); 
  //   var nds = sel.nodes();
  //   if (nds.length == 0) {
  //     sel = gbody.select(".roadrow").selectAll(".rowid, .roadcell"); 
  //     nds = sel.nodes();
  //   }
  //   var w = nds[i].offsetWidth;
  //   // Uluc: Hack, depends on padding
  //   if (i == 0) w = w - 0;
  //   else w = w - 13;
  //   d3.select(this).style("width", w+"px");
  // };
  // stbody.selectAll(".rowid, .roadcell").each( wfn );
  // if (road.length > 3) {
  //   gbody.selectAll(".rowid, .roadcell").each( wfn );
  //   d3.select(opts.divTable)
  //     .style("width", (tbody.node().offsetWidth+30)+"px");
  // } else {
  //   gbody.selectAll(".rowid, .roadcell").style( "width", null );
  //   d3.select(opts.divTable)
  //     .style("width", (gbody.node().offsetWidth+30)+"px");
  // }
  if (road.length > 3)
    d3.select(opts.divTable)
    .style("width", (tbody.node().offsetWidth+35)+"px")
  else
    d3.select(opts.divTable)
    .style("width", (gbody.node().offsetWidth+35)+"px")
}

function updateTableValues() {
  if (opts.divTable == null) return

  var reversetable = opts.reverseTable

  updateRowValues( stbody, 0, 1, false )
  stbody.select("[name=slope0]")
    .style("visibility","hidden")
    .style("pointer-events","none")
    .style("border", "1px solid transparent")

  updateRowValues( tbody, 1, road.length-2, reversetable )
  updateRowValues( gbody, road.length-2, road.length-1, false )

  if (road.length <=3) {
    sttail.style("visibility", "collapse")
    d3.select(opts.divTable).select(".rtablebody").style("display", "none")
  } else {
    sttail.style("visibility", null)
    d3.select(opts.divTable).select(".rtablebody").style("display", null)
  }

  updateTableWidths()
}

/** Updates table */
function updateTable() {
  updateTableValues()
  updateTableButtons()
  updateTableWidths()
}

function updateContextData() {
  if (opts.divGraph == null) return

  if (opts.showContext) {
    context.attr("visibility", "visible")
    updateContextOldRoad()
    updateContextOldBullseye()
    updateContextBullseye()
    updateContextRoads()
    updateContextDots()
    updateContextHorizon()
    updateContextToday()
    if (opts.showFocusRect) focusrect.attr("visibility", "visible")
    else focusrect.attr("visibility", "hidden")
  } else {
    context.attr("visibility", "hidden")
    focusrect.attr("visibility", "hidden")
  }
}

function updateGraphData(force = false) {
  if (opts.divGraph == null) return
  clearSelection()
  const limits = [nXSc.invert(            0).getTime()/SMS, 
                  nXSc.invert(plotbox.width).getTime()/SMS]
  if (force) oldscf = 0
  if (opts.roadEditor)
    scf = bu.cvx(limits[1], limits[0], limits[0]+73*SID, 1,0.7)
  else 
    scf = bu.cvx(limits[1], limits[0], limits[0]+73*SID, 1,0.55)

  //updateRoadData()
  updateRoadValidity()
  updateWatermark()
  updatePastBox()
  updateYBHP()
  updatePinkRegion()
  updateGuidelines()
  updateRazrRoad()
  updateMaxFluxline()
  updateOldBullseye()
  updateBullseye()
  updateKnots()
  updateDataPoints()
  updateDerails()
  updateRosy()
  updateSteppy()
  updateHashtags()
  updateMovingAv()
  updateRoads()
  updateDots()
  updateHorizon()
  updateOdomResets()
  updatePastText()
  updateAura()
  // Record current dot color so it can be retrieved from the SVG
  // for the thumbnail border
  zoomarea.attr('color', br.dotcolor(road, goal, goal.tcur, goal.vcur, iso))

  // Store the latest scale factor for comparison. Used to
  // eliminate unnecessary attribute setting for updateDotGroup
  // and other update functions
  oldscf = scf
}

createGraph()
createTable()
//zoomAll()

/** bgraph object ID for the current instance */
this.id = 1

/** Sets/gets the showData option 
 @param {Boolean} flag Set/reset the option*/
this.showData = (flag) => {
  if (arguments.length > 0) opts.showData = flag
  if (alldata.length != 0) {
    updateDataPoints()
    updateDerails()
    updateRosy()
    updateSteppy()
    updateMovingAv()
    updateAura()
  }
  return opts.showData
}

/** Sets/gets the showContext option 
 @param {Boolean} flag Set/reset the option */
this.showContext = (flag) => {
  if (arguments.length > 0) opts.showContext = flag
  if (road.length != 0)
    updateContextData()
  return opts.showContext
}

/** Sets/gets the keepSlopes option 
 @param {Boolean} flag Set/reset the option */
this.keepSlopes = (flag) => {
  if (arguments.length > 0) opts.keepSlopes = flag
  return opts.keepSlopes
}

/** Sets/gets the keepIntervals option 
 @param {Boolean} flag Set/reset the option */
this.keepIntervals = ( flag ) => {
  if (arguments.length > 0) opts.keepIntervals = flag
  return opts.keepIntervals
}

/** Sets/gets the maxDataDays option. Updates the datapoint
 display if the option is changed. */
this.maxDataDays = ( days ) => {
  if (arguments.length > 0) {
    opts.maxDataDays = days
    if (opts.maxDataDays < 0) {
      alldataf = alldata.slice()
      dataf = data.slice()
    } else {
      alldataf = alldata.filter((e)=>(e[0]>(goal.asof-opts.maxDataDays*SID)))
      dataf = data.filter((e)=>(e[0]>(goal.asof-opts.maxDataDays*SID)))
    }
    if (alldata.length != 0) {
      updateDataPoints()
      updateDerails()
      updateRosy()
      updateSteppy()
    }
  }
  return opts.maxDataDays
}

/** Sets/gets the reverseTable option. Updates the table if
 the option is changed.  
 @param {Boolean} flag Set/reset the option*/
this.reverseTable = ( flag ) => {
  if (arguments.length > 0) {
    opts.reverseTable = flag
    if (opts.reverseTable) {
      d3.select(opts.divTable).select(".rtablegoal").raise()
      d3.select(opts.divTable).select(".rtablebody").raise()
      d3.select(opts.divTable).select(".rtablestart").raise()
    } else {
      d3.select(opts.divTable).select(".rtablestart").raise()
      d3.select(opts.divTable).select(".rtablebody").raise()
      d3.select(opts.divTable).select(".rtablegoal").raise()
    }
    updateTable()
  }
  return opts.reverseTable
}

/** Sets/gets the tableUpdateOnDrag option. 
 @param {Boolean} flag Set/reset the option */
this.tableUpdateOnDrag = ( flag ) => {
  if (arguments.length > 0) {
    opts.tableUpdateOnDrag = flag
    updateTable()
  }
  return opts.tableUpdateOnDrag
}

/** Sets/gets the tableAutoScroll option.  
 @param {Boolean} flag Set/reset the option*/
this.tableAutoScroll = ( flag ) => {
  if (arguments.length > 0) opts.tableAutoScroll = flag
  return opts.tableAutoScroll
}

/** Returns an object with the lengths of the undo and redo
 buffers */
this.undoBufferState = () => {
  return({undo: undoBuffer.length, redo: redoBuffer.length})
}

/** Undoes the last edit */
this.undo = () => {
  if (!opts.roadEditor) return
  document.activeElement.blur()
  undoLastEdit()
}

/** Redoes the last edit that was undone */
this.redo = () => {
  if (!opts.roadEditor) return
  document.activeElement.blur()
  redoLastEdit()
}

/** Clears the undo buffer. May be useful after the new
 road is submitted to Beeminder and past edits need to be
 forgotten.*/
this.clearUndo = clearUndoBuffer

/** Zooms out the goal graph to make the entire range from
 tini to tfin visible, with additional slack before and after
 to facilitate adding new knots. */
this.zoomAll = () => { if (road.length == 0) return; else zoomAll() }

/** Brings the zoom level to include the range from tini to
 slightly beyond the akrasia horizon. This is expected to be
 consistent with beebrain generated graphs. */ 
this.zoomDefault = () => { if (road.length == 0) return; else zoomDefault() }

/** Initiates loading a new goal from the indicated url.
 Expected input format is the same as beebrain. Once the input
 file is fetched, the goal graph and road matrix table are
 updated accordingly. 
@param {String} url URL to load the goal BB file from*/
this.loadGoal = async ( url ) => {
  await loadGoalFromURL( url )
    .catch(function(err){
      console.log(err.stack)
    })
}

/** Initiates loading a new goal from the supplied object.
 Expected input format is the same as beebrain. The goal graph and
 road matrix table are updated accordingly.
@param {object} json Javascript object containing the goal BB file contents*/
this.loadGoalJSON = ( json, timing = true ) => {
  removeOverlay()
  loadGoal( json, timing )
}

/** Performs retroratcheting function by adding new knots to leave
 "days" number of days to derailment based on today data point
 (which may be flatlined).
 @param {Number} days Number of buffer days to preserve*/
this.retroRatchet = ( days ) => {
  if (!opts.roadEditor) return
  setSafeDays( days )
}

/** Schedules a break starting from a desired point beyond the
 * akrasia horizon and extending for a desired number of days.
 @param {String} start Day to start the break, formatted as YYYY-MM-DD
 @param {Number} days Number of days fof the break
 @param {Boolean} insert Whether to insert into or overwrite onto the current road
*/
this.scheduleBreak = ( start, days, insert ) => {
  if (!opts.roadEditor) return
  if (isNaN(days)) return
  if (road.length == 0) {
    console.log("bgraph("+curid+"):scheduleBreak(), road is empty!")
    return
  }
  var begintime = bu.dayparse(start, '-')
  // Find or add a new dot at the start of break
  // We only allow the first step to record undo info.
  var firstseg = -1, i, j
  for (i = 1; i < road.length; i++) {
    if (road[i].sta[0] === begintime) {
      firstseg = i; break
    }
  }
  var added = false;
  if (firstseg < 0) {addNewDot(begintime);added = true;}
  if (!added) pushUndoState()
  for (i = 1; i < road.length; i++) {
    if (road[i].sta[0] === begintime) {
      firstseg = i; break
    }
  }
  if (insert) {
    // First, shift all remaining knots right by the requested
    // number of days
    road[firstseg].end[0] = bu.daysnap(road[firstseg].end[0]+days*SID)
    for (j = firstseg+1; j < road.length; j++) {
      road[j].sta[0] = bu.daysnap(road[j].sta[0]+days*SID)
      road[j].end[0] = bu.daysnap(road[j].end[0]+days*SID)
    }
    // Now, create and add the end segment if the value of the
    // subsequent endpoint was different
    if (road[firstseg].sta[1] != road[firstseg].end[1]) {
      var segment = {}
      segment.sta = road[firstseg].sta.slice()
      segment.sta[0] = bu.daysnap(segment.sta[0]+days*SID)
      segment.end = road[firstseg].end.slice()
      segment.slope = br.segSlope(segment)
      segment.auto = br.RP.VALUE
      road.splice(firstseg+1, 0, segment)
      road[firstseg].end = segment.sta.slice()
      road[firstseg].slope = 0
      br.fixRoadArray( road, br.RP.VALUE, false)
    }
  } else {
    // Find the right boundary for the segment for overwriting
    var endtime = bu.daysnap(road[firstseg].sta[0]+days*SID)
    var lastseg = br.findSeg( road, endtime )
    if (road[lastseg].sta[0] != endtime) {
      // If there are no dots on the endpoint, add a new one
      addNewDot(endtime); 
      if (added) {undoBuffer.pop(); added = true}
      lastseg = br.findSeg( road, endtime )
    }
    // Delete segments in between
    for (j = firstseg+1; j < lastseg; j++) {
      road.splice(firstseg+1, 1)
    }
    road[firstseg].end = road[firstseg+1].sta.slice()
    var valdiff = road[firstseg+1].sta[1] - road[firstseg].sta[1]
    for (j = firstseg; j < road.length; j++) {
      road[j].end[1] -= valdiff
      road[j].slope = br.segSlope(road[j])
      if (j+1 < road.length) road[j+1].sta[1] = road[j].end[1]
    }
    br.fixRoadArray( road, br.RP.SLOPE, false)
  }
  roadChanged()
}

/** Dials the road to the supplied slope starting from the akrasia horizon
 @param {Number} newSlope New road slope to start in a week
*/
this.commitTo = ( newSlope ) => {
  if (!opts.roadEditor) return
  if (isNaN(newSlope)) return
  if (road.length == 0) {
    console.log("bgraph("+curid+"):commitTo(), road is empty!")
    return
  }
  if (road[road.length-2].slope == newSlope) return

  // Find out if there are any segments beyond the horizon
  var horseg = br.findSeg( road, goal.horizon );
  if (road[horseg].sta[0] == goal.horizon || horseg < road.length-2) {
    // There are knots beyond the horizon. Only adjust the last segment
    pushUndoState()
  } else {
    addNewDot(goal.horizon)
  }
  road[road.length-2].slope = newSlope
  br.fixRoadArray( road, br.RP.VALUE, false )
  roadChanged()
}

/** Returns an object with an array ('road') containing the current roadmatix
 (latest edited version), as well as the following members:<br/>
 <ul>
 <li><b>valid</b>: whether edited road intersects the pink region or not</li>
 <li><b>loser</b>: whether edited road results in a derailed goal or not</li>
 <li><b>asof</b>: unix timestamp for "now"</li>
 <li><b>horizon</b>: unix timestamp for the current akrasia horizon</li>
 <li><b>siru</b>: seconds in rate units</li>
 </ul>
*/
this.getRoad = () => {
  function dt(d) { return moment.unix(d).utc().format("YYYYMMDD")}
  // Format the current road matrix to be submitted to Beeminder
  var r = {}, seg, rd, kd
  if (road.length == 0) {
    console.log("bgraph("+curid+"):getRoad(), road is empty!")
    return null
  }
  r.valid = isRoadValid(road)
  r.loser = br.redyest(road, goal, goal.tcur) // TODO: needs iso here
  r.asof = goal.asof
  r.horizon = goal.horizon
  r.siru = goal.siru
  //r.tini = dt(road[0].end[0])
  //r.vini = road[0].end[1]
  r.road = []
  for (let i = 0; i < road.length-1; i++) {
    seg = road[i]
    if (seg.sta[0] == seg.end[0] && seg.sta[1] == seg.end[1])
      continue
    kd = moment.unix(seg.end[0]).utc()
    rd = [kd.format("YYYYMMDD"), seg.end[1], seg.slope*goal.siru]
    if (seg.auto == br.RP.DATE) rd[2] = null // Exception here since roadall does not support null dates
    if (seg.auto == br.RP.VALUE) rd[1] = null
    if (seg.auto == br.RP.SLOPE) rd[2] = null
    //if (i == road.length-2) {
    //    r.tfin = rd[0]
    //    r.vfin = rd[1]
    //    r.rfin = rd[2]
    //} else 
    r.road.push(rd)
  }
  return r
}

/** Generates a data URI downloadable from the link element
 supplied as an argument. If the argument is empty or null,
 replaces page contents with a cleaned up graph suitable to be
 used with headless chrome --dump-dom to retrieve the contents as
 a simple SVG.
@param {object} [linkelt=null] Element to provide a link for the SVG object to download. If null, current page contents are replaced. */
this.saveGraph = ( linkelt = null ) => {
  // retrieve svg source as a string
  const svge = svg.node()
  const serializer = new XMLSerializer()
  let source = serializer.serializeToString(svge)

  //set url value to a element's href attribute.
  if (opts.headless || linkelt == null) {
    // If no link is provided or we are running in headless mode ,
    // replace page contents with the svg and eliminate
    // unnecessary elements
    document.head.remove()
    document.body.innerHTML = source

    // Eliminate unnecessary components from the SVG file in headless mode
    if (opts.headless) {
      var newroot = d3.select(document.body)
      //newroot.selectAll(".zoomarea").remove();
      newroot.selectAll(".buttonarea").remove()
      newroot.selectAll(".brush").remove()
      newroot.selectAll(".zoomin").remove()
      newroot.selectAll(".zoomout").remove()
      //newroot.selectAll(".minor").remove()
    }
  } else {
    // Remove styling once serialization is completed
    //defs.select('style').remove()

    // add name spaces
    if (!source.match(/^<svg[^>]+xmlns="http\:\/\/www\.w3\.org\/2000\/svg"/)) {
      source= source.replace(/^<svg/, '<svg xmlns="http://www.w3.org/2000/svg"')
    }
    if (!source.match(/^<svg[^>]+"http\:\/\/www\.w3\.org\/1999\/xlink"/)) {
      source = source.replace(/^<svg/, 
                              '<svg xmlns:xlink="http://www.w3.org/1999/xlink"')
    }

    //add xml declaration
    source = '<?xml version="1.0" standalone="no"?>\n' + source

    //convert svg source to URI data scheme.
    var url = "data:image/svg+xml;charset=utf-8," + encodeURIComponent(source)

    //set url value to a element's href attribute.
    linkelt.href = url
  }
}

/** Informs the module instance that the element containing the
 visuals will be hidden. Internally, this prevents calls to
 getBBox(), eliminating associated exceptions and errors. 
 @see {@link bgraph#show}*/
this.hide = () => {hidden = true}

/** Informs the module instance that the element containing the
 visuals will be shown again. This forces an update of all visual
 elements, which might have previously been incorrectly rendered
 if hidden. 
 @see {@link bgraph#hide}*/
this.show = () => {
  //console.debug("curid="+curid+", show()");
  hidden = false
  if (road.length == 0) {
    console.log("bgraph("+curid+"):show(), road is empty!")
    return
  }
  redrawXTicks()
  adjustYScale()
  handleYAxisWidth()
  resizeBrush()
  updateTable()
  updateContextData()
  updateGraphData(true)
}

/** Returns the road matrix object (in the internal format) for the
    goal. Primarily used to synchronize two separate graph
    instances on the same HTML page. 
    @return {object} Internal road object
    @see bgraph#setRoadObj
*/
this.getRoadObj = () => br.copyRoad(road)

this.getGoalObj = () => (goal)

/** Flag to indicate whether we are within a call to
 * setRoadObj(). Prevents repeated calls to beebrain.reloadRoad()
 * since beebrain.setRoadObj() already calls reloadRoad()*/
var settingRoad = false

/** Sets the road matrix (in the internal format) for the
    goal. Primarily used to synchronize two separate graph
    instances on the same HTML page. Should only be called with
    the return value of {@link bgraph#getRoadObj}.
    @param {object} newroad Road object returned by {@link bgraph#getRoadObj}
    @param {Boolean} [resetinitial=false] Whether to set the internal "initial road" as well
    @see bgraph#getRoadObj
*/
this.setRoadObj = ( newroad, resetinitial = false ) => {
  if (settingRoad) return
  if (newroad.length == 0) {
    // TODO: More extensive sanity checking
    console.log("bgraph("+curid+"):setRoadObj(), new road is empty!")
    return
  }
  settingRoad = true
  // Create a fresh copy to be safe
  pushUndoState()

  road = br.copyRoad(newroad)
  if (resetinitial) {
    // Warning: If the initial road is reset, tini might not be
    // updated since its update in roadChanged() relies on the
    // previous tini and the first road element being the same
    iroad = br.copyRoad(newroad)
    clearUndoBuffer()
  }
  bbr.setRoadObj(newroad)
  roadChanged()
  settingRoad = false
}

/** Checks whether the goal is currently in a derailed state
    @returns {Boolean} 
*/
this.isLoser = () => {
  if (goal && road.length != 0)
    return br.redyest(road, goal, goal.tcur) // TODO: needs iso here
  else return false
}
/** Returns current goal state
    @returns {object} Current goal state as [t, v, r, rdf(t)] or null if no goal
*/
this.curState =
  () => (goal?[goal.tcur, goal.vcur, goal.rcur, br.rdf(road, goal.tcur)]:null)

/** @typedef GoalVisuals
    @global
    @type {object}
    @property {Boolean} plotall Plot all points instead of just the aggregated point
    @property {Boolean} steppy Join dots with purple steppy-style line
    @property {Boolean} rosy Show the rose-colored dots and connecting line
    @property {Boolean} movingav Show moving average line superimposed on the data
    @property {Boolean} aura Show blue-green/turquoise aura/swath
    @property {Boolean} hidey Whether to hide the y-axis numbers
    @property {Boolean} stathead Whether to include label with stats at top of graph
    @property {Boolean} hashtags Show annotations on graph for hashtags in comments 
*/
const visualProps
      = ['plotall','steppy','rosy','movingav','aura','hidey','stathead','hashtags']
/** Returns visual properties for the currently loaded goal
    @returns {GoalVisuals} 
    @see {@link bgraph#getGoalConfig}
*/
this.getVisualConfig = ( ) =>{
  var out = {}
  visualProps.map(e=>{ out[e] = goal[e] })
  return out
}

/** Returns a flag indicating whether external image references on
 * the svg have finished loading or not */
this.xlinkLoaded = () => xlinkloaded

/** @typedef GoalProperties
    @global
    @type {object}
    @property {Boolean} yaw Which side of the YBR you want to be on, +1 or -1
    @property {Boolean} dir Which direction you'll go (usually same as yaw)
    @property {Boolean} kyoom Cumulative; plot vals as sum of those entered so far
    @property {Boolean} odom Treat zeros as accidental odom resets
    @property {Boolean} noisy Compute road width based on data, not just road rate -- deprecated
    @property {Boolean} integery Whether vals are necessarily integers -- deprecated
    @property {Boolean} monotone Whether data is necessarily monotone
    @property {String} aggday Aggregation function for the day's official value
*/
const goalProps
      = ['yaw','dir','kyoom','odom','noisy','integery','monotone','aggday']
/** Returns properties for the currently loaded goal
    @returns {GoalProperties} 
    @see {@link bgraph#getVisualConfig}
 */
this.getGoalConfig = ( ) => {
  let out = {}
  goalProps.map(e => { out[e] = goal[e] })
  return out
}

/** Display supplied message overlaid towards the top of the graph
    @param {String} msg What to display. Use null to remove existing message. */
this.msg = (msg)=>{
  if (!msg) removeOverlay("message")
  else
    showOverlay([msg], 20, null, {x:sw/20, y:10, w:sw*18/20, h:50},
                "message", false, true, svg)
}

/** Animates the Akrasia horizon element in the graph
    @method
    @param {Boolean} enable Enables/disables animation */
this.animHor = animHor
/** Animates the Yellow Brick Road elements in the graph
    @method
    @param {Boolean} enable Enables/disables animation */
this.animYBR = animYBR
/** Animates datapoints in the graph
    @method
    @param {Boolean} enable Enables/disables animation */
this.animData = animData
/** Animates guideline elements in the graph
    @method
    @param {Boolean} enable Enables/disables animation */
this.animGuides = animGuides
/** Animates the rosy line in the graph
    @method
    @param {Boolean} enable Enables/disables animation */
this.animRosy = animRosy
/** Animates the moving average in the graph
    @method
    @param {Boolean} enable Enables/disables animation */
this.animMav = animMav
/** Animates YBHP lines at 1, 2 and 6 days
    @method
    @param {Boolean} enable Enables/disables animation */
this.animYBHPlines = animYBHPlines
/** Animates the aura element in the graph
    @method
    @param {Boolean} enable Enables/disables animation */
this.animAura = animAura
/** Animates the waterbuf element in the graph
    @method
    @param {Boolean} enable Enables/disables animation */
this.animBuf = animBuf
/** Animates the waterbux element in the graph
    @method
    @param {Boolean} enable Enables/disables animation */
this.animBux = animBux

} // END bgraph object constructor ---------------------------------------------

return bgraph

})) // END MAIN ----------------------------------------------------------------<|MERGE_RESOLUTION|>--- conflicted
+++ resolved
@@ -3346,15 +3346,10 @@
   if (rd[0].sta[0] < goal.tini) {
     fx  = nXSc(goal.tini*SMS)
     // Using vini instead of the rdf below does not work for some
-<<<<<<< HEAD
     // goals where vini ends up not on the road itself -- uluc
     // But let's do stricter error-checking so we can count on rdf(tini)==vini!
-    fy  = nYSc(br.rdf(rd, newtini)+delta)
+    fy  = nYSc(br.rdf(rd, goal.tini)+delta)
     //fy  = nYSc(goal.vini+delta)
-=======
-    // goals where vini ends up not on the road itself
-    fy  = nYSc(br.rdf(rd, goal.tini)+delta)
->>>>>>> 09f2e053
   }
 
   if (usedash) {
