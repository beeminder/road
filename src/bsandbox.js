/**
 * Javascript implementation of a sandbox for Beeminder goals,
 * provided as a UMD module. Provides a {@link bsandbox} class, which
 * can be used to construct independent sandbox objects each with
 * their own graph object, linked to particular div element on the
 * DOM.<br/>

 * <br/>Copyright © 2017 Uluc Saranli
 @module bsandbox
 @requires d3
 @requires moment
 @requires butil
 @requires broad
 @requires beebrain
 @requires bgraph
 */
;((function (root, factory) {
  'use strict'
  if (typeof define === 'function' && define.amd) {
    // AMD. Register as an anonymous module.
    //console.log("beebrain: Using AMD module definition")
    define(['moment', 'butil', 'broad', 'beebrain', 'bgraph'], factory)
  } else if (typeof module === 'object' && module.exports) {
    // Node. Does not work with strict CommonJS, but
    // only CommonJS-like environments that support module.exports,
    // like Node.    
    //console.log("beebrain: Using CommonJS module.exports")
    module.exports = factory(require('./moment'), require('./butil'), 
                             require('./broad'), require('./beebrain'),
                             require('./bgraph'))
  } else {
    //console.log("beebrain: Using Browser globals")
    root.bsandbox = factory(root.moment, root.butil, root.broad,
                            root.beebrain, root.bgraph)
  }
})(this, function (moment, bu, br, bb, bg) {
  'use strict'

  // -------------------------------------------------------------
  // ------------------- FACTORY GLOBALS ---------------------
  /** Global counter to Generate unique IDs for multiple bsandbox
   * instances. */
  var gid = 1,

  /** bsandbox object constructor. Creates a beeminder sandbox object,
   * creating a graph on the supplied DIV object in the DOM.

   @memberof module:bsandbox
   @constructs bsandbox
   @param {object} div object on the DOM to create a {@link module:bgraph} instance on
   @param {bool} debug flag turns logging on or off. Default is false.
  */
  bsandbox = function( div, debug = true ) {
    // set log level for this instance of bsandbox. 
    var logger = (debug && typeof console != 'undefined') ? console : {
          info: function(){},
          warn: function(){},
          debug:function(){},
          error:function(){},
          log:  function(){}
        }
    logger.debug("beebrain constructor ("+gid+"): ");
    var self = this,
        curid = gid
    gid++
    
    var goal = {div: div}

    var pledges = [0, 5, 10, 30, 90, 270, 810, 2430]
    
    function newDoMore() {
      return {yaw:1, dir:1, kyoom:true,
              odom: false, movingav:false, 
              steppy:true, rosy: false, aura: false, aggday: "sum",
              integery:false, monotone:true}
    }
    function newLoseWeight() {
      return {yaw: -1, dir: -1, kyoom: false,
              odom: false, movingav: true,
              steppy: false, rosy: true, aura: true, aggday: "min",
              plotall:false, integery:false, monotone:false }
    }
    function newUseOdometer() {
      return {yaw:1, dir: 1, kyoom: false,
              odom: true, movingav: false,
              steppy: true, rosy: false, aura: false, aggday: "last",
              integery:false, monotone:true }
    }
    function newDoLess() {
      return {yaw: -1, dir: 1, kyoom: true,
              odom: false, movingav: false,
              steppy: true, rosy: false, aura: false, aggday: "sum",
              integery:false, monotone:true }
    }
    function newGainWeight() {
      return {yaw: 1, dir: 1, kyoom: false,
              odom: false, movingav: true, 
              steppy: false, rosy: true, aura: true, aggday: "max",
              plotall:false, integery:false, monotone:false }
    }
    function newWhittleDown() {
      return {dir: -1, yaw: -1, kyoom: false,
              odom: false, movingav: false,
              steppy: true, rosy: false, aura: false, aggday: "min",
              plotall:false, integery:true, monotone:false }
    }
    const typefn = {
      hustler: newDoMore, 
      fatloser: newLoseWeight, 
      biker: newUseOdometer, 
      drinker: newDoLess, 
      gainer: newGainWeight,
      inboxer: newWhittleDown
    }

    var undoBuffer = []
    function undo(reload=true) {
      if (undoBuffer.length == 0) return
      var restore = undoBuffer.pop()
      goal.bb = restore.bb
      goal.derails = restore.derails
      if (reload) reloadGoal()
    }
    function saveState() {
      undoBuffer.push(JSON.parse(JSON.stringify({bb:goal.bb, derails:goal.derails})))
    }
    function clearUndoBuffer() {
      undoBuffer = []
    }

    function reGraph() {
      let bb = JSON.parse(JSON.stringify(goal.bb))
      bb.params.waterbux = "$"+pledges[Math.min(pledges.length-1, goal.derails.length)]
      goal.graph.loadGoalJSON( bb, false )
    }
    function reloadGoal(undofirst = true) {
<<<<<<< HEAD
      logger.log("bsandbox.reloadGoal(): Regenerating graph ********")
=======
      //console.log("bsandbox.reloadGoal(): Regenerating graph ********")
>>>>>>> 49a9d29a
      reGraph()
      // If the goal has derailed, perform rerailments automatically
      if (goal.graph.isLoser()) {
        if (undofirst) {
<<<<<<< HEAD
          logger.log("bsandbox.reloadGoal(): Derailed! Rolling back...")
          undo(false)
          reGraph()
        }
        logger.log("bsandbox.reloadGoal(): Derailed! Rerailing...")
=======
          //console.log("bsandbox.reloadGoal(): Derailed! Rolling back...")
          undo(false)
          reGraph()
        }
        //console.log("bsandbox.reloadGoal(): Derailed! Rerailing...")
>>>>>>> 49a9d29a
        let cur = goal.graph.curState()
        // Clean up road ahead
        goal.bb.params.road = goal.bb.params.road.filter(e=>(bu.dayparse(e[0])<cur[0]))
        let road = goal.bb.params.road
        var nextweek = bu.daysnap(cur[0]+7*bu.SID)
        var derail = bu.dayify(cur[0])
        road.push([derail, null, cur[2]])
        road.push([derail, Number(cur[1]), null])
        road.push([bu.dayify(nextweek), null, 0])
        goal.bb.data.push([derail,
                           (goal.bb.params.kyoom)?0:Number(cur[1]),
                           "RECOMMITTED at "+derail])

        goal.derails.push(derail)

        reGraph()
      }
<<<<<<< HEAD
      logger.log("bsandbox.reloadGoal(): Done **********************")
=======
      //console.log("bsandbox.reloadGoal(): Done **********************")
>>>>>>> 49a9d29a
    }
    
    function nextDay() {
      saveState()
      goal.bb.params.asof
        = bu.dayify(bu.daysnap(bu.dayparse(goal.bb.params.asof)+bu.SID))
      reloadGoal()
    }
    
    function newData( v, c ) {
      if (!bu.nummy(v) || !bu.stringy(c)) return;
      saveState()
      goal.bb.data.push([goal.bb.params.asof, Number(v),
                         (c=="")?`Added in sandbox (#${goal.bb.data.length})`:c])
      reloadGoal()
    }
    
    function newRate( r ) {
      if (!bu.nummy(r)) return
      saveState()
      // check if there is a road segment ending a week from now
      var asof = bu.dayparse(goal.bb.params.asof)
      var nextweek = bu.daysnap(asof + 7*bu.SID)
      var road = goal.bb.params.road
      var roadlast = bu.dayparse(road[road.length-1][0])

      if (roadlast < nextweek) {
        road.push([bu.dayify(nextweek), null, goal.bb.params.rfin])
      }
      goal.bb.params.rfin = Number(r)
      reloadGoal()
    }

    const visualProps
          = ['plotall','steppy','rosy','movingav','aura','hidey','stathead','hashtags']
    function setVisualConfig( opts ) {
      visualProps.map(e=>{
        if (opts.hasOwnProperty(e) && bu.torf(opts[e])) goal.bb.params[e] = opts[e]
      })
      reloadGoal()
    }

    const goalProps
          = ['offred','yaw','dir','kyoom','odom','noisy','integery','monotone','aggday']
    function setGoalConfig( opts ) {
      saveState()
      goalProps.map(e=>{
        if (opts.hasOwnProperty(e)) goal.bb.params[e] = opts[e]
      })
      reloadGoal( false )
    }

    function newGoal( gtype, runits, rfin, vini, buffer ) {
      logger.log(`newGoal(${gtype}, ${runits}, ${rfin}, ${vini}, ${buffer})`)
      if (!typefn.hasOwnProperty(gtype)) {
        logger.error("bsandbox.newGoal: Invalid goal type!")
        return
      }
      if (["d", "w", "m", "y"].indexOf(runits) < 0) {
        logger.error("bsandbox.newGoal: Invalid rate units!")
        return
      }
      if (!bu.nummy(rfin) || !bu.nummy(vini) || !bu.torf(buffer)) {
        logger.error("bsandbox.newGoal: Invalid goal parameters!")
        return
      }

      goal.gtype = gtype
      goal.rfin = rfin
      goal.vini = vini
      goal.runits = runits
      goal.buffer = buffer
      var now = bu.daysnap(moment.now()/1000)
      var nextweek = bu.daysnap(moment.now()/1000 + 7*bu.SID)
      var nextyear = bu.daysnap(moment.now()/1000 + bu.DIY*bu.SID)

      var params = typefn[gtype]()
      var data = {}

      params.stathead = false
      
      params.asof = bu.dayify(now)

      params.tfin = bu.dayify(nextyear)
      params.rfin = Number(rfin)
      params.runits = runits
      
      params.tini = params.asof
      params.vini = Number(vini)

      params.road = [[buffer?bu.dayify(nextweek):params.asof, null, 0]]

      // Some other defaults
      params.deadline = 0
      params.waterbux = "$"+pledges[0]
      params.yoog = "test/sandbox"
      params.timezone = "America/Los_Angeles"
      params.imgsz = 696
      params.yaxis = (params.kyoom)?"current cumulative total":"current value"

      data = [[params.tini, Number(params.vini), "initial datapoint of "+params.vini]]

      goal.bb = {params: params, data: data}
      goal.derails = []
      
      // Delete div contents
      while (goal.div.firstChild) goal.div.removeChild(goal.div.firstChild);
      goal.gdiv = d3.select(goal.div)
      goal.graph = new bgraph({divGraph: goal.gdiv.node(),
                               roadEditor:false,
                               svgSize: { width: 696, height: 453 },
                               focusRect: { x:0, y:0, width:690, height: 453 },
                               ctxRect: { x:0, y:453, width:690, height: 40 },
                               maxFutureDays: 365,
                               showFocusRect: false,
                               showContext: false});
      clearUndoBuffer()
      reloadGoal()
    }

    /** bsandbox object ID for the current instance */
    this.id = curid
    
    /** Creates a fresh new goal, replacing the DIV contents with a
        new graph.
        @method
        @param {String} gtype Goal type. One of the following: "hustler", "fatloser", "biker", "drinker", "gainer", "inboxer".
        @param {String} runits Rate units. One of "d", "w", "m", "y"
        @param {Number} rate Initial road slope in runits
        @param {Number} vini Initial value of the road
        @param {Boolean} buffer Whether to have an initial week-long buffer or not
    */
    this.newGoal = newGoal
    /** Advances the sandbox goal to the next day. Increments asof by 1 day. 
        @method */
    this.nextDay = nextDay
    /** Enters a new datapoint to the sandbox goal on the current day
        @method 
        @param {Number} v Datapoint value
        @param {String} c Datapoint comment. Auto-generated if empty string */
    this.newData = newData
    /** Dials the road slope for the sandbox goal beyond the akrasia horizon
        @method 
        @param {Number} r New rate in runits */
    this.newRate = newRate
    this.setVisualConfig = setVisualConfig
    this.getVisualConfig = function() {return goal.graph.getVisualConfig()}
    this.setGoalConfig = setGoalConfig
    this.getGoalConfig = function() {return goal.graph.getGoalConfig()}
    this.undo = undo
    this.saveBB = function(linkelt) {
      var source = JSON.stringify(goal.bb)
        //convert svg source to URI data scheme.
        var url = "data:application/json;charset=utf-8,"+encodeURIComponent(source)
        //set url value to a element's href attribute.
        linkelt.href = url
    }
    self.getGraphObj = function() {return goal.graph}
  }

  return bsandbox
}))<|MERGE_RESOLUTION|>--- conflicted
+++ resolved
@@ -134,28 +134,16 @@
       goal.graph.loadGoalJSON( bb, false )
     }
     function reloadGoal(undofirst = true) {
-<<<<<<< HEAD
       logger.log("bsandbox.reloadGoal(): Regenerating graph ********")
-=======
-      //console.log("bsandbox.reloadGoal(): Regenerating graph ********")
->>>>>>> 49a9d29a
       reGraph()
       // If the goal has derailed, perform rerailments automatically
       if (goal.graph.isLoser()) {
         if (undofirst) {
-<<<<<<< HEAD
           logger.log("bsandbox.reloadGoal(): Derailed! Rolling back...")
           undo(false)
           reGraph()
         }
         logger.log("bsandbox.reloadGoal(): Derailed! Rerailing...")
-=======
-          //console.log("bsandbox.reloadGoal(): Derailed! Rolling back...")
-          undo(false)
-          reGraph()
-        }
-        //console.log("bsandbox.reloadGoal(): Derailed! Rerailing...")
->>>>>>> 49a9d29a
         let cur = goal.graph.curState()
         // Clean up road ahead
         goal.bb.params.road = goal.bb.params.road.filter(e=>(bu.dayparse(e[0])<cur[0]))
@@ -173,11 +161,7 @@
 
         reGraph()
       }
-<<<<<<< HEAD
       logger.log("bsandbox.reloadGoal(): Done **********************")
-=======
-      //console.log("bsandbox.reloadGoal(): Done **********************")
->>>>>>> 49a9d29a
     }
     
     function nextDay() {
