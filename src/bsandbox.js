/**
 * Javascript implementation of a sandbox for Beeminder goals,
 * provided as a UMD module. Provides a {@link bsandbox} class, which
 * can be used to construct independent sandbox objects each with
 * their own graph object, linked to particular div element on the
 * DOM.<br/>

 * <br/>Copyright © 2017 Uluc Saranli
 @module bsandbox
 @requires d3
 @requires moment
 @requires butil
 @requires broad
 @requires beebrain
 @requires bgraph
 */
;((function (root, factory) {
  'use strict'
  if (typeof define === 'function' && define.amd) {
    // AMD. Register as an anonymous module.
    //console.log("beebrain: Using AMD module definition")
    define(['moment', 'butil', 'broad', 'beebrain', 'bgraph'], factory)
  } else if (typeof module === 'object' && module.exports) {
    // Node. Does not work with strict CommonJS, but
    // only CommonJS-like environments that support module.exports,
    // like Node.    
    //console.log("beebrain: Using CommonJS module.exports")
    module.exports = factory(require('./moment'), require('./butil'), 
                             require('./broad'), require('./beebrain'),
                             require('./bgraph'))
  } else {
    //console.log("beebrain: Using Browser globals")
    root.bsandbox = factory(root.moment, root.butil, root.broad,
                            root.beebrain, root.bgraph)
  }
})(this, function (moment, bu, br, bb, bg) {
  'use strict'

  // -------------------------------------------------------------
  // ------------------- FACTORY GLOBALS ---------------------
  /** Global counter to Generate unique IDs for multiple bsandbox
   * instances. */
  var gid = 1,

  /** bsandbox object constructor. Creates a beeminder sandbox object,
   * creating a graph on the supplied DIV object in the DOM.

   @memberof module:bsandbox
   @constructs bsandbox
   @param {object} div object on the DOM to create a {@link module:bgraph} instance on
  */
  bsandbox = function( div ) {
    //console.debug("beebrain constructor ("+gid+"): ");
    var self = this,
        curid = gid
    gid++
    
    var goal = {div: div}

    var pledges = [0, 5, 10, 30, 90, 270, 810, 2430]
    
    function newDoMore() {
      return {yaw:1, dir:1, kyoom:true,
              odom: false, movingav:false, 
              steppy:true, rosy: false, aura: false, aggday: "sum",
              integery:false, monotone:true}
    }
    function newLoseWeight() {
      return {yaw: -1, dir: -1, kyoom: false,
              odom: false, movingav: true,
              steppy: false, rosy: true, aura: true, aggday: "min",
              plotall:false, integery:false, monotone:false }
    }
    function newUseOdometer() {
      return {yaw:1, dir: 1, kyoom: false,
              odom: true, movingav: false,
              steppy: true, rosy: false, aura: false, aggday: "last",
              integery:false, monotone:true }
    }
    function newDoLess() {
      return {yaw: -1, dir: 1, kyoom: true,
              odom: false, movingav: false,
              steppy: true, rosy: false, aura: false, aggday: "sum",
              integery:false, monotone:true }
    }
    function newGainWeight() {
      return {yaw: 1, dir: 1, kyoom: false,
              odom: false, movingav: true, 
              steppy: false, rosy: true, aura: true, aggday: "max",
              plotall:false, integery:false, monotone:false }
    }
    function newWhittleDown() {
      return {dir: -1, yaw: -1, kyoom: false,
              odom: false, movingav: false,
              steppy: true, rosy: false, aura: false, aggday: "min",
              plotall:false, integery:true, monotone:false }
    }
    const typefn = {
      hustler: newDoMore, 
      fatloser: newLoseWeight, 
      biker: newUseOdometer, 
      drinker: newDoLess, 
      gainer: newGainWeight,
      inboxer: newWhittleDown
    }

    var undoBuffer = []
    function undo(reload=true) {
      if (undoBuffer.length == 0) return
      var restore = undoBuffer.pop()
      goal.bb = restore.bb
      goal.derails = restore.derails
      if (reload) reloadGoal()
    }
    function saveState() {
      undoBuffer.push(JSON.parse(JSON.stringify({bb:goal.bb, derails:goal.derails})))
    }
    function clearUndoBuffer() {
      undoBuffer = []
    }

    function reGraph() {
      let bb = JSON.parse(JSON.stringify(goal.bb))
      bb.params.waterbux = "$"+pledges[Math.min(pledges.length-1, goal.derails.length)]
      goal.graph.loadGoalJSON( bb )
    }
    function reloadGoal(undofirst = true) {
      console.log("bsandbox.reloadGoal(): Regenerating graph ********")
      reGraph()
      // If the goal has derailed, perform rerailments automatically
      if (goal.graph.isLoser()) {
        if (undofirst) {
          console.log("bsandbox.reloadGoal(): Derailed! Rolling back...")
          undo(false)
          reGraph()
        }
        console.log("bsandbox.reloadGoal(): Derailed! Rerailing...")
        let cur = goal.graph.curState()
        // Clean up road ahead
        goal.bb.params.road = goal.bb.params.road.filter(e=>(bu.dayparse(e[0])<cur[0]))
        let road = goal.bb.params.road
        var nextweek = bu.daysnap(cur[0]+7*bu.SID)
        var derail = bu.dayify(cur[0])
        road.push([derail, null, cur[2]])
        road.push([derail, Number(cur[1]), null])
        road.push([bu.dayify(nextweek), null, 0])
        goal.bb.data.push([derail,
                           (goal.bb.params.kyoom)?0:Number(cur[1]),
                           "RECOMMITTED at "+derail])

        goal.derails.push(derail)

        reGraph()
      }
      console.log("bsandbox.reloadGoal(): Done **********************")
    }
    
    function nextDay() {
      saveState()
      goal.bb.params.asof
        = bu.dayify(bu.daysnap(bu.dayparse(goal.bb.params.asof)+bu.SID))
      reloadGoal()
    }
    
    function newData( v, c ) {
      if (!bu.nummy(v) || !bu.stringy(c)) return;
      saveState()
      goal.bb.data.push([goal.bb.params.asof, Number(v),
                         (c=="")?`Added in sandbox (#${goal.bb.data.length})`:c])
      reloadGoal()
    }
    
    function newRate( r ) {
      if (!bu.nummy(r)) return
      saveState()
      // check if there is a road segment ending a week from now
      var asof = bu.dayparse(goal.bb.params.asof)
      var nextweek = bu.daysnap(asof + 7*bu.SID)
      var road = goal.bb.params.road
      var roadlast = bu.dayparse(road[road.length-1][0])

      if (roadlast < nextweek) {
        road.push([bu.dayify(nextweek), null, goal.bb.params.rfin])
      }
      goal.bb.params.rfin = Number(r)
      reloadGoal()
    }

    const visualProps
          = ['plotall','steppy','rosy','movingav','aura','hidey','stathead','hashtags']
    function setVisualConfig( opts ) {
      visualProps.map(e=>{
        if (opts.hasOwnProperty(e) && bu.torf(opts[e])) goal.bb.params[e] = opts[e]
      })
      reloadGoal()
    }

    const goalProps
          = ['offred','yaw','dir','kyoom','odom','noisy','integery','monotone','aggday']
    function setGoalConfig( opts ) {
      saveState()
      goalProps.map(e=>{
        if (opts.hasOwnProperty(e)) goal.bb.params[e] = opts[e]
      })
      reloadGoal( false )
    }

    function newGoal( gtype, runits, rfin, vini, buffer ) {
      //console.log(`newGoal(${gtype}, ${runits}, ${rfin}, ${vini}, ${buffer})`)
      if (!typefn.hasOwnProperty(gtype)) {
        console.error("bsandbox.newGoal: Invalid goal type!")
        return
      }
      if (["d", "w", "m", "y"].indexOf(runits) < 0) {
        console.error("bsandbox.newGoal: Invalid rate units!")
        return
      }
      if (!bu.nummy(rfin) || !bu.nummy(vini) || !bu.torf(buffer)) {
        console.error("bsandbox.newGoal: Invalid goal parameters!")
        return
      }

      goal.gtype = gtype
      goal.rfin = rfin
      goal.vini = vini
      goal.runits = runits
      goal.buffer = buffer
      var now = bu.daysnap(moment.now()/1000)
      var nextweek = bu.daysnap(moment.now()/1000 + 7*bu.SID)
      var nextyear = bu.daysnap(moment.now()/1000 + bu.DIY*bu.SID)

      var params = typefn[gtype]()
      var data = {}

      params.stathead = false
      
      params.asof = bu.dayify(now)

      params.tfin = bu.dayify(nextyear)
      params.rfin = Number(rfin)
      params.runits = runits
      
      params.tini = params.asof
      params.vini = Number(vini)

      params.road = [[buffer?bu.dayify(nextweek):params.asof, null, 0]]

      // Some other defaults
      params.deadline = 0
      params.waterbux = "$"+pledges[0]
      params.yoog = "test/sandbox"
      params.timezone = "America/Los_Angeles"
      params.imgsz = 696
      params.yaxis = (params.kyoom)?"current cumulative total":"current value"

      data = [[params.tini, Number(params.vini), "initial datapoint of "+params.vini]]

      goal.bb = {params: params, data: data}
      goal.derails = []
      
      // Delete div contents
      while (goal.div.firstChild) goal.div.removeChild(goal.div.firstChild);
<<<<<<< HEAD
      goal.gdiv = d3.select(goal.div).append('div')
=======
      goal.gdiv = d3.select(goal.div)
>>>>>>> c48748c0
      goal.graph = new bgraph({divGraph: goal.gdiv.node(),
                               roadEditor:false,
                               svgSize: { width: 696, height: 453 },
                               focusRect: { x:0, y:0, width:690, height: 453 },
                               ctxRect: { x:0, y:453, width:690, height: 40 },
                               maxFutureDays: 365,
                               showFocusRect: false,
                               showContext: false});
      clearUndoBuffer()
      reloadGoal()
    }

    /** bsandbox object ID for the current instance */
    this.id = curid
    
    /** Creates a fresh new goal, replacing the DIV contents with a
        new graph.
        @method
        @param {String} gtype Goal type. One of the following: "hustler", "fatloser", "biker", "drinker", "gainer", "inboxer".
        @param {String} runits Rate units. One of "d", "w", "m", "y"
        @param {Number} rate Initial road slope in runits
        @param {Number} vini Initial value of the road
        @param {Boolean} buffer Whether to have an initial week-long buffer or not
    */
    this.newGoal = newGoal
    /** Advances the sandbox goal to the next day. Increments asof by 1 day. 
        @method */
    this.nextDay = nextDay
    /** Enters a new datapoint to the sandbox goal on the current day
        @method 
        @param {Number} v Datapoint value
        @param {String} c Datapoint comment. Auto-generated if empty string */
    this.newData = newData
    /** Dials the road slope for the sandbox goal beyond the akrasia horizon
        @method 
        @param {Number} r New rate in runits */
    this.newRate = newRate
    this.setVisualConfig = setVisualConfig
    this.getVisualConfig = function() {return goal.graph.getVisualConfig()}
    this.setGoalConfig = setGoalConfig
    this.getGoalConfig = function() {return goal.graph.getGoalConfig()}
    this.undo = undo
    this.saveBB = function(linkelt) {
      var source = JSON.stringify(goal.bb)
        //convert svg source to URI data scheme.
        var url = "data:application/json;charset=utf-8,"+encodeURIComponent(source)
        //set url value to a element's href attribute.
        linkelt.href = url
    }
    self.getGraphObj = function() {return goal.graph}
  }

  return bsandbox
}))<|MERGE_RESOLUTION|>--- conflicted
+++ resolved
@@ -260,11 +260,7 @@
       
       // Delete div contents
       while (goal.div.firstChild) goal.div.removeChild(goal.div.firstChild);
-<<<<<<< HEAD
-      goal.gdiv = d3.select(goal.div).append('div')
-=======
       goal.gdiv = d3.select(goal.div)
->>>>>>> c48748c0
       goal.graph = new bgraph({divGraph: goal.gdiv.node(),
                                roadEditor:false,
                                svgSize: { width: 696, height: 453 },
