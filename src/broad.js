--- conflicted
+++ resolved
@@ -487,21 +487,10 @@
     var xnew = dz[0].map((e)=>(e-SMOOTH)/bu.SID)
     var poly = new Polyfit(xnew, dz[1])
     var solver = poly.getPolynomial(3)
-<<<<<<< HEAD
     var range = Math.abs(Math.max(...dz[1])-Math.min(...dz[1]))
     var error = poly.standardError(poly.computeCoefficients(3));
     if (error > 10000*range) {
       // Very large error. Potentially due to ill-conditioned matrices
-      console.log(Math.max(...dz[1]))
-      console.log(Math.min(...dz[1]))
-      console.log(range)
-      console.log(error)
-=======
-    var range = Math.abs(Math.max(...dz[1]), Math.min(...dz[1]))
-    var error = poly.standardError(poly.computeCoefficients(3));
-    if (error > 10000*range) {
-      // Very large error. Potentially due to ill-conditioned matrices
->>>>>>> 297be854
       console.log("butil.smooth: Possible ill-conditioned polyfit. Reducing dimension.");
       solver = poly.getPolynomial(2)
     }
