--- conflicted
+++ resolved
@@ -94,12 +94,8 @@
 sadbrink : false,   // Whether we were red yest. & so will instaderail today
 safebump : null,    // Value needed to get one additional safe day
 dueby    : [],      // Table of daystamps, deltas, and abs amts needed by day
-<<<<<<< HEAD
 fullroad : [],      // Rd matrix w/ nulls filled in, [tfin,vfin,rfin] appended
-=======
-fullroad : [],      // Rd matrix w/ nulls filled in, [tfin,vfin,rfin] app.
 //razrroad : [],      // Adjusted road matrix for the YBHP transition
->>>>>>> f47f611d
 pinkzone : [],      // Subset of the road matrix defining the verboten zone
 tluz     : null,    // Timestamp of derailment ("lose") if no more data added
 tcur     : null,    // (tcur,vcur) gives the most recent datapoint, including
